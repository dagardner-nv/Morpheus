# Copyright (c) 2021-2024, NVIDIA CORPORATION.
#
# Licensed under the Apache License, Version 2.0 (the "License");
# you may not use this file except in compliance with the License.
# You may obtain a copy of the License at
#
#     http://www.apache.org/licenses/LICENSE-2.0
#
# Unless required by applicable law or agreed to in writing, software
# distributed under the License is distributed on an "AS IS" BASIS,
# WITHOUT WARRANTIES OR CONDITIONS OF ANY KIND, either express or implied.
# See the License for the specific language governing permissions and
# limitations under the License.

import hashlib
import logging
import os
import typing
import urllib.parse

import mlflow
import requests
from mlflow.exceptions import MlflowException
from mlflow.models.signature import ModelSignature
from mlflow.protos.databricks_pb2 import RESOURCE_ALREADY_EXISTS
from mlflow.protos.databricks_pb2 import ErrorCode
from mlflow.store.artifact.runs_artifact_repo import RunsArtifactRepository
from mlflow.tracking import MlflowClient
from mlflow.types import ColSpec
from mlflow.types import Schema
from mlflow.types.utils import _infer_pandas_column
from mlflow.types.utils import _infer_schema

<<<<<<< HEAD
from morpheus.messages.multi_ae_message import MultiAEMessage
from morpheus.utils.type_utils import is_cudf_type

if typing.TYPE_CHECKING:
    from morpheus.models.dfencoder import AutoEncoder
=======
import cudf

from morpheus.messages import ControlMessage
from morpheus.models.dfencoder import AutoEncoder
>>>>>>> 64482eea

logger = logging.getLogger(__name__)


class MLFlowModelWriterController:
    """
    Controller class for writing machine learning models to MLflow with optional permissions and configurations.

    Parameters
    ----------
    model_name_formatter : str
        Model name formatter.
    experiment_name_formatter : str
        Experiment name formatter.
    databricks_permissions : dict
        Users with read/write permissions.
    conda_env : dict
        Conda environment.
    timeout :
        Timeout for get requests.
    timestamp_column_name :
        Timestamp column name to be used from the dataframe.

    """

    def __init__(self,
                 model_name_formatter,
                 experiment_name_formatter,
                 databricks_permissions,
                 conda_env,
                 timeout,
                 timestamp_column_name):
        self._model_name_formatter = model_name_formatter
        self._experiment_name_formatter = experiment_name_formatter
        self._databricks_permissions = databricks_permissions
        self._conda_env = conda_env
        self._timeout = timeout
        self._timestamp_column_name = timestamp_column_name

    @property
    def model_name_formatter(self):
        return self._model_name_formatter

    @property
    def experiment_name_formatter(self):
        return self._experiment_name_formatter

    @property
    def databricks_permissions(self):
        return self._databricks_permissions

    def _create_safe_user_id(self, user_id: str):
        """
        Creates a safe user ID for use in MLflow model names and experiment names.

        Parameters
        ----------
        user_id : str
            The user ID.

        Returns
        -------
        str
            The generated safe user ID.
        """

        safe_user_id = user_id.replace('.', '_dot_')
        safe_user_id = safe_user_id.replace('/', '_slash_')
        safe_user_id = safe_user_id.replace(':', '_colon_')

        return safe_user_id

    def user_id_to_model(self, user_id: str):
        """
        Converts a user ID to an model name

        Parameters
        ----------
        user_id : str
            The user ID.

        Returns
        -------
        str
            The generated model name.
        """

        kwargs = {
            "user_id": self._create_safe_user_id(user_id),
            "user_md5": hashlib.md5(user_id.encode('utf-8')).hexdigest(),
        }

        return self._model_name_formatter.format(**kwargs)

    def user_id_to_experiment(self, user_id: str) -> str:
        """
        Converts a user ID to an experiment name

        Parameters
        ----------
        user_id : str
            The user ID.

        Returns
        -------
        str
            The generated experiment name.
        """

        safe_user_id = self._create_safe_user_id(user_id)

        kwargs = {
            "user_id": safe_user_id,
            "user_md5": hashlib.md5(safe_user_id.encode('utf-8')).hexdigest(),
            "reg_model_name": self.user_id_to_model(user_id=user_id)
        }

        return self._experiment_name_formatter.format(**kwargs)

    def _apply_model_permissions(self, reg_model_name: str):

        # Check the required variables
        databricks_host = os.environ.get("DATABRICKS_HOST", None)
        databricks_token = os.environ.get("DATABRICKS_TOKEN", None)

        if (databricks_host is None or databricks_token is None):
            raise RuntimeError("Cannot set Databricks model permissions. "
                               "Environment variables `DATABRICKS_HOST` and `DATABRICKS_TOKEN` must be set")

        headers = {"Authorization": f"Bearer {databricks_token}"}

        url_base = f"{databricks_host}"

        try:
            # First get the registered model ID
            get_registered_model_url = urllib.parse.urljoin(url_base,
                                                            "/api/2.0/mlflow/databricks/registered-models/get")

            get_registered_model_response = requests.get(url=get_registered_model_url,
                                                         headers=headers,
                                                         params={"name": reg_model_name},
                                                         timeout=self._timeout)

            registered_model_response = get_registered_model_response.json()

            reg_model_id = registered_model_response["registered_model_databricks"]["id"]

            # Now apply the permissions. If it exists already, it will be overwritten or it is a no-op
            patch_registered_model_permissions_url = urllib.parse.urljoin(
                url_base, f"/api/2.0/preview/permissions/registered-models/{reg_model_id}")

            patch_registered_model_permissions_body = {
                "access_control_list": [{
                    "group_name": group, "permission_level": permission
                } for group,
                                        permission in self._databricks_permissions.items()]
            }

            requests.patch(url=patch_registered_model_permissions_url,
                           headers=headers,
                           json=patch_registered_model_permissions_body,
                           timeout=self._timeout)

        except Exception:
            logger.exception("Error occurred trying to apply model permissions to model: %s",
                             reg_model_name,
                             exc_info=True)

    def on_data(self, message: ControlMessage) -> ControlMessage:
        """
        Stores incoming models into MLflow.

        Parameters
        ----------
        message : ControlMessage
            The incoming message containing the model and related metadata.

        Returns
        -------
        ControlMessage
            The processed message.
        """

        user = message.get_metadata("user_id")

<<<<<<< HEAD
        model: "AutoEncoder" = message.model
=======
        model: AutoEncoder = message.get_metadata("model")
>>>>>>> 64482eea

        model_path = "dfencoder"
        reg_model_name = self.user_id_to_model(user_id=user)

        # Write to ML Flow
        try:
            mlflow.end_run()

            experiment_name = self.user_id_to_experiment(user_id=user)

            # Creates a new experiment if it doesn't exist
            experiment = mlflow.set_experiment(experiment_name)

            with mlflow.start_run(run_name="autoencoder model training run",
                                  experiment_id=experiment.experiment_id) as run:

                model_path = f"{model_path}-{run.info.run_uuid}"

                # Log all params in one dict to avoid round trips
                mlflow.log_params({
                    "Algorithm": "Denosing Autoencoder",
                    "Epochs": model.learning_rate_decay.state_dict().get("last_epoch", "unknown"),
                    "Learning rate": model.learning_rate,
                    "Batch size": model.batch_size,
                    "Start Epoch": message.payload().get_data(self._timestamp_column_name).min(),
                    "End Epoch": message.payload().get_data(self._timestamp_column_name).max(),
                    "Log Count": message.payload().count,
                })

                metrics_dict: typing.Dict[str, float] = {}

                # Add info on the embeddings
                for key, value in model.categorical_fts.items():
                    embedding = value.get("embedding", None)

                    if (embedding is None):
                        continue

                    metrics_dict[f"embedding-{key}-num_embeddings"] = embedding.num_embeddings
                    metrics_dict[f"embedding-{key}-embedding_dim"] = embedding.embedding_dim

                mlflow.log_metrics(metrics_dict)

                # Use the prepare_df function to setup the direct inputs to the model. Only include features returned by
                # prepare_df to show the actual inputs to the model (any extra are discarded)
                input_df = message.payload().get_data().iloc[0:1]

                if is_cudf_type(input_df):
                    input_df = input_df.to_pandas()

                prepared_df = model.prepare_df(input_df)
                output_values = model.get_anomaly_score(input_df)

                input_schema = Schema([
                    ColSpec(type=_infer_pandas_column(input_df[col_name]), name=col_name)
                    for col_name in list(prepared_df.columns)
                ])
                output_schema = _infer_schema(output_values)

                model_sig = ModelSignature(inputs=input_schema, outputs=output_schema)

                model_info = mlflow.pytorch.log_model(
                    pytorch_model=model,
                    artifact_path=model_path,
                    conda_env=self._conda_env,
                    signature=model_sig,
                )

                client = MlflowClient()

                # First ensure a registered model has been created
                try:
                    create_model_response = client.create_registered_model(reg_model_name)
                    logger.debug("Successfully registered model '%s'.", create_model_response.name)
                except MlflowException as e:
                    if e.error_code == ErrorCode.Name(RESOURCE_ALREADY_EXISTS):
                        pass
                    else:
                        raise e

                # If we are using databricks, make sure we set the correct permissions
                if (self._databricks_permissions is not None and mlflow.get_tracking_uri() == "databricks"):
                    # Need to apply permissions
                    self._apply_model_permissions(reg_model_name=reg_model_name)

                model_src = RunsArtifactRepository.get_underlying_uri(model_info.model_uri)

                tags = {
                    "start": message.payload().get_data(self._timestamp_column_name).min(),
                    "end": message.payload().get_data(self._timestamp_column_name).max(),
                    "count": message.payload().get_data(self._timestamp_column_name).count()
                }

                # Now create the model version
                mv_obj = client.create_model_version(name=reg_model_name,
                                                     source=model_src,
                                                     run_id=run.info.run_id,
                                                     tags=tags)

                logger.debug("ML Flow model upload complete: %s:%s:%s", user, reg_model_name, mv_obj.version)

        except Exception:
            logger.exception("Error uploading model to ML Flow", exc_info=True)

        return message<|MERGE_RESOLUTION|>--- conflicted
+++ resolved
@@ -31,18 +31,11 @@
 from mlflow.types.utils import _infer_pandas_column
 from mlflow.types.utils import _infer_schema
 
-<<<<<<< HEAD
-from morpheus.messages.multi_ae_message import MultiAEMessage
+from morpheus.messages import ControlMessage
 from morpheus.utils.type_utils import is_cudf_type
 
 if typing.TYPE_CHECKING:
     from morpheus.models.dfencoder import AutoEncoder
-=======
-import cudf
-
-from morpheus.messages import ControlMessage
-from morpheus.models.dfencoder import AutoEncoder
->>>>>>> 64482eea
 
 logger = logging.getLogger(__name__)
 
@@ -228,11 +221,7 @@
 
         user = message.get_metadata("user_id")
 
-<<<<<<< HEAD
-        model: "AutoEncoder" = message.model
-=======
-        model: AutoEncoder = message.get_metadata("model")
->>>>>>> 64482eea
+        model: "AutoEncoder" = message.get_metadata("model")
 
         model_path = "dfencoder"
         reg_model_name = self.user_id_to_model(user_id=user)
