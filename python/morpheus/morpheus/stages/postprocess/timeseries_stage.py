# SPDX-FileCopyrightText: Copyright (c) 2021-2024, NVIDIA CORPORATION & AFFILIATES. All rights reserved.
# SPDX-License-Identifier: Apache-2.0
#
# Licensed under the Apache License, Version 2.0 (the "License");
# you may not use this file except in compliance with the License.
# You may obtain a copy of the License at
#
# http://www.apache.org/licenses/LICENSE-2.0
#
# Unless required by applicable law or agreed to in writing, software
# distributed under the License is distributed on an "AS IS" BASIS,
# WITHOUT WARRANTIES OR CONDITIONS OF ANY KIND, either express or implied.
# See the License for the specific language governing permissions and
# limitations under the License.

import dataclasses
import datetime as dt
import logging
import typing
from collections import deque
from math import ceil

import cupy as cp
import mrc
import pandas as pd
from mrc.core import operators as ops

from morpheus.cli.register_stage import register_stage
from morpheus.config import Config
from morpheus.config import PipelineModes
from morpheus.messages import ControlMessage
from morpheus.pipeline.pass_thru_type_mixin import PassThruTypeMixin
from morpheus.pipeline.single_port_stage import SinglePortStage

logger = logging.getLogger(__name__)


def round_seconds(obj: pd.Timestamp) -> pd.Timestamp:
    """
    Returns the given timestamp with rounded seconds.

    Parameters
    ----------
    obj : pd.Timestamp
        Timestamp obj.

    Returns
    -------
    pd.Timestamp
        Timestamp with rounded seconds.

    """
    return obj.round(freq="S")


def calc_bin(obj: pd.Timestamp, time0: pd.Timestamp, resolution_sec: float) -> int:
    """
    Calculates the bin spacing between the start and stop timestamp at a specified resolution.
    """
    return round((round_seconds(obj) - time0).total_seconds()) // resolution_sec


def zscore(data):
    """
    Calculate z score of cupy.ndarray.
    """
    mean = cp.mean(data)
    std = cp.std(data)
    return cp.abs(data - mean) / std


def to_periodogram(signal_cp: cp.ndarray):
    """
    Returns periodogram of signal for finding frequencies that have high energy.

    Parameters
    ----------
    signal_cp : cupy.ndarray
        Signal (time domain).

    Returns
    -------
    cupy.ndarray
        CuPy array representing periodogram.

    """

    std_dev = cp.std(signal_cp)

    # standardize the signal
    if (std_dev != 0.0):
        signal_cp_std = (signal_cp - cp.mean(signal_cp)) / std_dev
    else:
        # Otherwise they are all 0 sigma away
        signal_cp_std = signal_cp - cp.mean(signal_cp)

    # take fourier transform of signal
    fft_data = cp.fft.fft(signal_cp_std)

    # create periodogram
    prdg = (1 / len(signal_cp)) * ((cp.absolute(fft_data))**2)

    return prdg


def fftAD(signalvalues: cp.ndarray, percentile=90, zthresh=8, lowpass=None):  # pylint: disable=invalid-name
    """
    Detect anomalies with fast fourier transform.

    Parameters
    ----------
    signalvalues : cupy.ndarray
        Values of time signal (real valued).
    percentile : int, optional
        Filtering percentile for spectral density based filtering, by default 90.
    zthresh : int, optional
        Z-score threshold, can be tuned for datasets and sensitivity, by default 8.
    lowpass : _type_, optional
        Filtering percentile for frequency based filtering, by default None.

    Returns
    -------
    cupy.ndarray
        Binary vector whether each point is anomalous.

    """
    periodogram = to_periodogram(signalvalues)
    periodogram = periodogram[:len(signalvalues) // 2 + 1]

    indices_mask = cp.zeros_like(periodogram, dtype=bool)

    # lowpass: percentile to keep
    if lowpass:
        freqs = cp.arange(len(periodogram))
        freq_perct = int(cp.percentile(freqs, lowpass))
        indices_mask[freq_perct:] = True
    # p: percentile to delete
    else:
        threshold = cp.percentile(periodogram, percentile).item()

        indices_mask = (periodogram < threshold)

    rft = cp.fft.rfft(signalvalues, n=len(signalvalues))
    rft[indices_mask] = 0
    recon = cp.fft.irfft(rft, n=len(signalvalues))

    err = (abs(recon - signalvalues))

    z_score = zscore(err)

    return cp.arange(len(signalvalues))[z_score >= zthresh]


@dataclasses.dataclass
class _TimeSeriesAction:
    """
    Dataclass representing actions to be performed. Used internally by `UserTimeSeries`
    """
    perform_calc: bool = False
    window: pd.DataFrame = None
    window_start: dt.datetime = None
    window_end: dt.datetime = None

    send_message: bool = False
    message: ControlMessage = None


class _UserTimeSeries:
    """
    Used internally by `TimeSeriesStage` to group data on a per-user basis.
    """

    def __init__(self,
                 user_id: str,
                 timestamp_col: str,
                 resolution: str,
                 min_window: str,
                 hot_start: bool,
                 cold_end: bool,
                 filter_percent: float,
                 zscore_threshold: float) -> None:
        super().__init__()

        self._user_id = user_id
        self._timestamp_col = timestamp_col

        # Size of bins
        self._resolution_sec = int(round(pd.Timedelta(resolution).total_seconds()))

        # Set the min window to a week to start
        self._min_window_sec = pd.Timedelta(min_window).total_seconds()
        self._half_window_bins = int(ceil(self._min_window_sec / self._resolution_sec))

        # Flag indicating if the warmup period has completed
        self._is_warm = hot_start

        # Flag indicating whether to allow window violation during shutdown
        self._cold_end = cold_end

        self._filter_percent = filter_percent
        self._zscore_threshold = zscore_threshold

        # Keep track of the max index we have seen. All dataframes must share a single index to confirm order
        self._processed_index = 0
        self._holding_timestamps = deque()

        # Stateful members
        self._pending_messages: deque[ControlMessage] = deque()  # Holds the existing messages pending
        self._timeseries_data: pd.DataFrame = pd.DataFrame(columns=[self._timestamp_col
                                                                    ])  # Holds all available timeseries data

        self._t0_epoch: float = None

    def _calc_bin_series(self, timeseries: pd.Series) -> pd.Series:

        return round(
            (timeseries.dt.round(freq="S") - self._t0_epoch).dt.total_seconds()).astype(int) // self._resolution_sec

    def _calc_outliers(self, action: _TimeSeriesAction):

        # Subtract one bin to add buffers on either side. This makes the calculation of the bins easier
        window_start = action.window_start - 1
        window_end = action.window_end

        signal_cp, signal_bins = cp.histogram(cp.array(action.window["event_bin"]),
                                              bins=cp.arange(window_start, window_end + 1, 1))

        # TODO(MDD): Take this out after testing
        assert cp.sum(signal_cp) == len(action.window), "All points in window are not accounted for in histogram"

        is_anomaly = fftAD(signal_cp, percentile=self._filter_percent, zthresh=self._zscore_threshold)

        if (len(is_anomaly) > 0):

            # Convert back to bins
            is_anomaly = cp.choose(is_anomaly, signal_bins)

            anomalies = action.window["event_bin"].isin(is_anomaly.get())

            # Set the anomalies by matching indexes
            action.message.payload().set_data("ts_anomaly", anomalies[0:action.message.payload().count])

            idx = action.message.payload().get_data().index

            # Find anomalies that are in the active message
            # pylint: disable=singleton-comparison
            paired_anomalies = anomalies[anomalies == True].index.intersection(idx.to_pandas())  # noqa: E712

            # Return the anomalies for priting. But only if the current message has anomalies that will get flagged
            if (len(paired_anomalies) > 0):
                return self._t0_epoch + pd.to_timedelta(
                    (action.window.loc[paired_anomalies]["event_bin"].unique() * self._resolution_sec), unit='s')

        return None

    def _determine_action(self, is_complete: bool) -> typing.Optional[_TimeSeriesAction]:

        # Stop processing on empty queue
        if (len(self._pending_messages) == 0):
            return None

        # Note: We calculate everything in bins to ensure 1) Full xbins, and 2) Even binning
        timeseries_start = self._timeseries_data["event_bin"].iloc[0]
        timeseries_end = self._timeseries_data["event_bin"].iloc[-1]

        # Peek the front message
        x: ControlMessage = self._pending_messages[0]

        # Get the first message timestamp
        message_start = calc_bin(pd.Timestamp(x.payload().get_data(self._timestamp_col).iloc[0]),
                                 self._t0_epoch,
                                 self._resolution_sec)
        message_end = calc_bin(pd.Timestamp(x.payload().get_data(self._timestamp_col).iloc[-1]),
                               self._t0_epoch,
                               self._resolution_sec)

        window_start = message_start - self._half_window_bins
        window_end = message_end + self._half_window_bins

        # Check left buffer
        if (timeseries_start > window_start):
            logger.debug("Warming up.    TS: %s, WS: %s, MS: %s, ME: %s, WE: %s, TE: %s. Delta: %s",
                         timeseries_start,
                         window_start,
                         message_start,
                         message_end,
                         window_end,
                         timeseries_end,
                         timeseries_start - window_start)

            # Not shutting down and we arent warm, send through
            if (not self._is_warm and not is_complete):
                return _TimeSeriesAction(send_message=True, message=self._pending_messages.popleft())

        self._is_warm = True

        # Check the right buffer
        if (timeseries_end < window_end):
            logger.debug("Filling front. TS: %s, WS: %s, MS: %s, ME: %s, WE: %s, TE: %s. Delta: %s",
                         timeseries_start,
                         window_start,
                         message_start,
                         message_end,
                         window_end,
                         timeseries_end,
                         window_end - timeseries_end)

            if (not is_complete and len(self._pending_messages) == 1):
                # Last message, so stop processing
                logger.debug("not is_complete, no pending")
                return None
            if (is_complete and self._cold_end):
                # Shutting down and we have a cold ending, just empty the message
                logger.debug("is_complete and self._cold_end")
                return _TimeSeriesAction(send_message=True, message=self._pending_messages.popleft())

            # Shutting down and hot end
            # logger.debug("Hot End. Processing. TS: %s", timeseries_start._repr_base)

        # By this point we have both a front and back buffer. So get ready for a calculation
        logger.debug("Perform Calc.  TS: %s, WS: %s, MS: %s, ME: %s, WE: %s, TE: %s.",
                     timeseries_start,
                     window_start,
                     message_start,
                     message_end,
                     window_end,
                     timeseries_end)

        # First, remove elements in the front queue that are too old
        self._timeseries_data.drop(self._timeseries_data[self._timeseries_data["event_bin"] < window_start].index,
                                   inplace=True)

        # Now grab timestamps within the window
        window_timestamps_df = self._timeseries_data[self._timeseries_data["event_bin"] <= window_end]

        # Return info to perform calc
        return _TimeSeriesAction(perform_calc=True,
                                 window=window_timestamps_df,
                                 window_start=window_start,
                                 window_end=window_end,
                                 send_message=True,
                                 message=self._pending_messages.popleft())

    def _calc_timeseries(self, x: ControlMessage, is_complete: bool):

        if (x is not None):

            # Ensure that we have the meta column set for all messages
            x.payload().set_data("ts_anomaly", False)

            # Save this message in the pending queue
            self._pending_messages.append(x)
<<<<<<< HEAD

            if isinstance(x, MultiResponseMessage):
                new_timedata = x.get_meta([self._timestamp_col])
            elif isinstance(x, ControlMessage):
                new_timedata = x.payload().get_data([self._timestamp_col])
                if not isinstance(new_timedata, pd.DataFrame):
                    new_timedata = new_timedata.to_pandas()
=======
            new_timedata = x.payload().get_data([self._timestamp_col]).to_pandas()
>>>>>>> 1d02332d

            # Save this message event times in the event list. Ensure the values are always sorted
            self._timeseries_data = pd.concat([self._timeseries_data, new_timedata]).sort_index()

            # Check to see if these are out of order. If they are, just return empty and try again next item
            if (len(
                    pd.RangeIndex(start=self._processed_index, stop=self._timeseries_data.index[-1] + 1,
                                  step=1).difference(self._timeseries_data.index)) > 0):
                return []

            # Save the new max index
            self._processed_index = self._timeseries_data.index[-1] + 1

        # If this is our first time data, set the t0 time
        if (self._t0_epoch is None):
            self._t0_epoch = self._timeseries_data[self._timestamp_col].iloc[0]

            # TODO(MDD): Floor to the day to unsure all buckets are always aligned with val data
            self._t0_epoch = self._t0_epoch.floor(freq="D")

        # Calc the bins for the timeseries data
        self._timeseries_data["event_bin"] = self._calc_bin_series(self._timeseries_data[self._timestamp_col])

        # At this point there are 3 things that can happen
        # 1. We are warming up to build a front buffer. Save the current message times and send the message on
        # 2. We are warmed up and building a back buffer, Save the current message, and message times. Hold the message
        # 3. We have a front and back buffer. Perform the calc, identify outliers, and send the message on. Repeat

        output_messages = []

        # Now we calc if we have enough range
        while action := self._determine_action(is_complete):

            if (action.perform_calc):
                # Actually do the calc
                anomalies = self._calc_outliers(action)

                if (anomalies is not None):
                    if (is_complete):
                        logger.debug("Found anomalies (Shutdown): %s", list(anomalies))
                    else:
                        logger.debug("Found anomalies: %s", list(anomalies))

            if (action.send_message):
                # Now send the message
                output_messages.append(action.message)

        return output_messages


@register_stage("timeseries", modes=[PipelineModes.AE])
class TimeSeriesStage(PassThruTypeMixin, SinglePortStage):
    """
    Perform time series anomaly detection and add prediction.

    Uses default resolution of "hour".

    Parameters
    ----------
    c : `morpheus.config.Config`
        Pipeline configuration instance.
    resolution : str, default = "1 h"
        Time series resolution. Logs will be binned into groups of this size. Uses the pandas time delta format, i.e.,
        '10m' for 10 minutes.
    min_window : str, default = "12 h"
        Minimum window on either side of a log necessary for calculation. Logs will be skipped during a warmup phase
        while this window is filled. Uses the pandas time delta format, i.e., '10m' for 10 minutes.
    hot_start : bool, default = False, is_flag = True
        This flag prevents the stage from ignoring messages during a warm up phase while the min_window is filled.
        Enabling 'hot_start' will run calculations on all messages even if the min_window is not satisfied on both
        sides, i.e., during startup or teardown. This is likely to increase the number of false positives but can be
        helpful for debugging and testing on small datasets.
    cold_end : bool, default = False, is_flag = True
        This flag is the inverse of `hot_start` and prevents ignoring messages that don't satisfy the `min_window`
        during the shutdown phase. This is likely to increase the number of false positives but can be helpful for
        debugging and testing on small datasets.
    filter_percent : float, default = 90.0, min=0.0, max=100.0
        The percent of timeseries samples to remove from the inverse FFT for spectral density filtering.
    zscore_threshold : float, default = 8.0, min=0.0
        The z-score threshold required to flag datapoints. The value indicates the number of standard deviations from
        the mean that is required to be flagged. Increasing this value will decrease the number of detections.
    """

    def __init__(self,
                 c: Config,
                 resolution: str = "1 h",
                 min_window: str = "12 h",
                 hot_start: bool = False,
                 cold_end: bool = False,
                 filter_percent: float = 90.0,
                 zscore_threshold: float = 8.0):
        super().__init__(c)

        self._timestamp_col = c.ae.timestamp_column_name

        self._feature_length = c.feature_length

        self._resolution = resolution
        self._min_window = min_window
        self._hot_start = hot_start
        self._cold_end = cold_end

        assert 0.0 <= filter_percent <= 100.0
        self._filter_percent = filter_percent

        assert zscore_threshold >= 0.0
        self._zscore_threshold = zscore_threshold

        self._timeseries_per_user: typing.Dict[str, _UserTimeSeries] = {}

    @property
    def name(self) -> str:
        return "timeseries"

    def accepted_types(self) -> typing.Tuple:
        """
        Accepted input types for this stage are returned.

        Returns
        -------
        typing.Tuple[ControlMessage]
            Accepted input types.

        """
        return (ControlMessage, )

    def supports_cpp_node(self):
        return False

    def _call_timeseries_user(self, x: ControlMessage):
        user_id = x.get_metadata("user_id")

        if (user_id not in self._timeseries_per_user):
            self._timeseries_per_user[user_id] = _UserTimeSeries(user_id=user_id,
                                                                 timestamp_col=self._timestamp_col,
                                                                 resolution=self._resolution,
                                                                 min_window=self._min_window,
                                                                 hot_start=self._hot_start,
                                                                 cold_end=self._cold_end,
                                                                 filter_percent=self._filter_percent,
                                                                 zscore_threshold=self._zscore_threshold)

        return self._timeseries_per_user[user_id]._calc_timeseries(x, False)

    def _build_single(self, builder: mrc.Builder, input_node: mrc.SegmentObject) -> mrc.SegmentObject:

        def on_next(x: ControlMessage):

            message_list: typing.List[ControlMessage] = self._call_timeseries_user(x)

            return message_list

        def on_completed():

            to_send = []

            for timestamp in self._timeseries_per_user.values():
                message_list: typing.List[ControlMessage] = timestamp._calc_timeseries(None, True)

                to_send = to_send + message_list

            return to_send if len(to_send) > 0 else None

        node = builder.make_node(self.unique_name,
                                 ops.map(on_next),
                                 ops.filter(lambda x: len(x) > 0),
                                 ops.on_completed(on_completed),
                                 ops.flatten())

        builder.make_edge(input_node, node)

        return node<|MERGE_RESOLUTION|>--- conflicted
+++ resolved
@@ -350,17 +350,9 @@
 
             # Save this message in the pending queue
             self._pending_messages.append(x)
-<<<<<<< HEAD
-
-            if isinstance(x, MultiResponseMessage):
-                new_timedata = x.get_meta([self._timestamp_col])
-            elif isinstance(x, ControlMessage):
-                new_timedata = x.payload().get_data([self._timestamp_col])
-                if not isinstance(new_timedata, pd.DataFrame):
-                    new_timedata = new_timedata.to_pandas()
-=======
-            new_timedata = x.payload().get_data([self._timestamp_col]).to_pandas()
->>>>>>> 1d02332d
+            new_timedata = x.payload().get_data([self._timestamp_col])
+            if not isinstance(new_timedata, pd.DataFrame):
+                new_timedata = new_timedata.to_pandas()
 
             # Save this message event times in the event list. Ensure the values are always sorted
             self._timeseries_data = pd.concat([self._timeseries_data, new_timedata]).sort_index()
