# Copyright (c) 2022-2024, NVIDIA CORPORATION.
#
# Licensed under the Apache License, Version 2.0 (the "License");
# you may not use this file except in compliance with the License.
# You may obtain a copy of the License at
#
#     http://www.apache.org/licenses/LICENSE-2.0
#
# Unless required by applicable law or agreed to in writing, software
# distributed under the License is distributed on an "AS IS" BASIS,
# WITHOUT WARRANTIES OR CONDITIONS OF ANY KIND, either express or implied.
# See the License for the specific language governing permissions and
# limitations under the License.
"""Mixin used by stages which are emitting newly constructed DataFrame or MessageMeta instances into the segment."""

import logging
from abc import ABC
from collections import OrderedDict

import mrc
import numpy as np
import pandas as pd
from mrc.core import operators as ops

from morpheus.common import TypeId
from morpheus.common import typeid_is_fully_supported
from morpheus.common import typeid_to_numpy_str
from morpheus.config import CppConfig
from morpheus.config import ExecutionMode
from morpheus.messages import ControlMessage
from morpheus.messages import MessageMeta
from morpheus.utils.type_aliases import DataFrameType
from morpheus.utils.type_utils import pretty_print_type_name

logger = logging.getLogger(__name__)


class PreallocatorMixin(ABC):
    """
    Mixin intented to be added to stages, typically source stages,  which are emitting newly constructed DataFrame or
    MessageMeta instances into the segment. During segment build, if the `_needed_columns` addtribute is not empty an
    additional node will be inserted into the graph after the derived class' node which will perform the allocation.

    The exceptions would be non-source stages like DFP's `DFPFileToDataFrameStage` which are not sources but are
    constructing new Dataframe instances, and `LinearBoundaryIngressStage` which is potentially emitting other message
    types such as ControlMessage but it would still be the first stage in the given
    segment emitting the message.
    """

    def set_needed_columns(self, needed_columns: OrderedDict):
        """
        Sets the columns needed to perform preallocation. This should only be called by the Pipeline at build time.
        The needed_columns shoudl contain the entire set of columns needed by any other stage in this segment.
        """
        self._needed_columns = needed_columns

    def _preallocate_df(self, df: DataFrameType) -> DataFrameType:
        missing_columns = [col for col in self._needed_columns.keys() if col not in df.columns]
        if len(missing_columns) > 0:
            if not isinstance(df, pd.DataFrame):
                # assume cudf.DataFrame
                import cupy as cp
                alloc_func = cp.zeros
            else:
                alloc_func = np.zeros

            num_rows = len(df)
            for column_name in missing_columns:
                column_type = self._needed_columns[column_name]
                logger.debug("Preallocating column %s[%s]", column_name, column_type)
                if column_type != TypeId.STRING:
                    column_type_str = typeid_to_numpy_str(column_type)
                    df[column_name] = alloc_func(num_rows, column_type_str)
                else:
                    df[column_name] = ''

        return df

    def _preallocate_meta(self, msg: MessageMeta) -> MessageMeta:
        with msg.mutable_dataframe() as df:
            self._preallocate_df(df)

        return msg

    def _preallocate_control(self, msg: ControlMessage) -> ControlMessage:
        self._preallocate_meta(msg.payload())
        return msg

    def _all_types_supported_in_cpp(self) -> bool:
        for column_type in self._needed_columns.values():
            if not typeid_is_fully_supported(column_type):
                return False

        return True

    def _post_build_single(self, builder: mrc.Builder, out_node: mrc.SegmentObject) -> mrc.SegmentObject:
        out_type = self.output_ports[0].output_type
        pretty_type = pretty_print_type_name(out_type)

        if len(self._needed_columns) > 0:
            node_name = f"{self.unique_name}-preallocate"

            if issubclass(out_type, (ControlMessage, MessageMeta)):
                # Intentionally not using `_build_cpp_node` because `LinearBoundaryIngressStage` lacks a C++ impl
                if CppConfig.get_should_use_cpp() and self._all_types_supported_in_cpp():
                    import morpheus._lib.stages as _stages
                    needed_columns = list(self._needed_columns.items())
                    if issubclass(out_type, ControlMessage):
                        node = _stages.PreallocateControlMessageStage(builder, node_name, needed_columns)
                    elif issubclass(out_type, MessageMeta):
                        node = _stages.PreallocateMessageMetaStage(builder, node_name, needed_columns)
                    else:
                        raise RuntimeError(f"Unsupported output type {pretty_type}")
                else:
                    if issubclass(out_type, ControlMessage):
                        node = builder.make_node(node_name, ops.map(self._preallocate_control))
                    elif issubclass(out_type, MessageMeta):
                        node = builder.make_node(node_name, ops.map(self._preallocate_meta))
                    else:
<<<<<<< HEAD
                        node = builder.make_node(node_name, ops.map(self._preallocate_multi))
=======
                        raise RuntimeError(f"Unsupported output type {pretty_type}")
            elif issubclass(out_type, (cudf.DataFrame, pd.DataFrame)):
                node = builder.make_node(node_name, ops.map(self._preallocate_df))
>>>>>>> 1d02332d
            else:
                supported_df_types = [pd.DataFrame]
                if self._config.execution_mode == ExecutionMode.GPU:
                    import cudf
                    supported_df_types.append(cudf.DataFrame)

                if issubclass(out_type, tuple(supported_df_types)):
                    node = builder.make_node(node_name, ops.map(self._preallocate_df))
                else:
                    msg = ("Additional columns were requested to be inserted into the Dataframe, but the output type "
                           f"{pretty_type} isn't a supported type")
                    raise RuntimeError(msg)

            builder.make_edge(out_node, node)
            out_node = node

        return out_node<|MERGE_RESOLUTION|>--- conflicted
+++ resolved
@@ -117,13 +117,8 @@
                     elif issubclass(out_type, MessageMeta):
                         node = builder.make_node(node_name, ops.map(self._preallocate_meta))
                     else:
-<<<<<<< HEAD
-                        node = builder.make_node(node_name, ops.map(self._preallocate_multi))
-=======
                         raise RuntimeError(f"Unsupported output type {pretty_type}")
-            elif issubclass(out_type, (cudf.DataFrame, pd.DataFrame)):
-                node = builder.make_node(node_name, ops.map(self._preallocate_df))
->>>>>>> 1d02332d
+
             else:
                 supported_df_types = [pd.DataFrame]
                 if self._config.execution_mode == ExecutionMode.GPU:
