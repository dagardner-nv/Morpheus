--- conflicted
+++ resolved
@@ -18,13 +18,6 @@
 
 from dask.distributed import Client
 
-<<<<<<< HEAD
-import cudf
-
-from common.data_models import FeatureConfig  # pylint: disable=no-name-in-module
-from common.feature_extractor import FeatureExtractor  # pylint: disable=no-name-in-module
-=======
->>>>>>> 56926395
 from morpheus.cli.register_stage import register_stage
 from morpheus.config import Config
 from morpheus.config import PipelineModes
