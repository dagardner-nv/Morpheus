--- conflicted
+++ resolved
@@ -88,11 +88,11 @@
 docker-compose up mlflow
 ```
 
-<<<<<<< HEAD
 By default, a mlflow dashboard will be available at:
 ```bash
 http://localhost:5000
-=======
+```
+
 ## Kubernetes deployment
 
 The Morpheus project also maintains Helm charts and container images for Kubernetes deployment of Morpheus and MLflow (both for serving and for the Triton plugin). These are located in the NVIDIA GPU Cloud (NGC) [public catalog](https://catalog.ngc.nvidia.com/orgs/nvidia/teams/morpheus/collections/morpheus_).
@@ -130,5 +130,4 @@
 
 ```
 helm install --set ngc.apiKey="$API_KEY",sdk.args="cd /workspace/examples/digital_fingerprinting/production/morpheus && ./launch.sh --train_users=generic --duration=1d" <sdk-release-name> morpheus-sdk-client/
->>>>>>> fca142af
-```+```
