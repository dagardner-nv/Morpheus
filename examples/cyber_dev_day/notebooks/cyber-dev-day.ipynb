--- conflicted
+++ resolved
@@ -9,11 +9,7 @@
     "\n",
     "## Introduction\n",
     "\n",
-<<<<<<< HEAD
-    "Generative AI (GenAI) and Large Language Models (LLMs) are becoming essential tools in cybersecurity in part due to their ability to enhance the efficiency of cyber threat detection and response by accelerating analyst workflows. Prototyping and moving theses accelerated workflows into production can be daunting. Cybersecurity remains among the top three challenges impacting every industry—from the public sector to financial services, telecommunications, retail, automotive, and more. Most CEOs believe organizations with the most advanced generative AI capabilities will have a competitive advantage and are looking for ways to incorporate this into their business. Adversaries are already using generative AI in their attacks, however, and much more can be done to harness this power for cyberdefense. This hands-on tutorial will focus on accelerating an exploitability analysis workflow to increase analyst productivity and enhance cybersecurity defenses.\n",
-=======
     "**Generative AI (GenAI)** and **Large Language Models (LLMs)** are becoming essential tools in **cybersecurity** in part due to their ability to enhance the efficiency of cyber threat detection and response by **accelerating analyst workflows**. However, prototyping and moving these accelerated workflows into production can be daunting.\n",
->>>>>>> bb00081e
     "\n",
     "Cybersecurity remains among the top three challenges impacting every industry—from the public sector to financial services, telecommunications, retail, automotive, and more. Most CEOs believe organizations with the most **advanced generative AI capabilities** will have a competitive advantage and are looking for ways to incorporate this into their business. While adversaries are already leveraging generative AI in their attacks, there is significant potential to harness this power for **cyber defense**.\n",
     "\n",
@@ -37,12 +33,7 @@
     "### Tutorial Goals\n",
     "Our team developed a **cybersecurity vulnerability analysis tool** to aid in assessing the exploitability of CVEs in specific projects and containers. This tutorial will guide you step-by-step through the process of using **LLMs, Retrieval-Augmented Generation (RAG), and agents** to create both a toy version and a microservice running **LLM-powered CVE exploitability analysis**.\n",
     "\n",
-<<<<<<< HEAD
-    "Our team developed a cybersecurity vulnerability analysis tool to aid in assessing the exploitability of CVEs in specific projects and containers. The following tutorial shows step-by-step how to leverage LLMs, RAG, and agents to create a toy version and microservice running LLM-powered CVE exploitability analysis.\n",
-    "Students can experiment with the different modules to expand on this use case or leverage these modular pieces to construct a new pipeline of their own.\n",
-=======
     "You'll have the chance to experiment with various modules, boosting your skills and understanding of these technologies. This experience will prepare you to later expand your use case by exploring new functionalities, enhancing the current setup, or even creating your own tailored solutions to meet specific needs or address new challenges.\n",
->>>>>>> bb00081e
     "\n",
     "## Table of Contents\n",
     "\n",
@@ -707,58 +698,7 @@
    "id": "60d44721-9d7c-4c5c-9c16-05f11a8cf8ee",
    "metadata": {},
    "source": [
-<<<<<<< HEAD
-    "You are an expert security analyst. Your objective is to add a \"Checklist\" section containing steps to use when assessing the exploitability of a specific CVE within a containerized environment. \\\n",
-    "For each checklist item, start with an action verb, making it clear and actionable\n",
-    "\n",
-    "**Context**:\n",
-    "Not all CVEs are exploitable in a given container. By making a checklist specific to the information available for a given CVE analysts can execute the checklist to determine exploitability.\n",
-    "\n",
-    "**Example Format**:\n",
-    "Below is a format for examples that illustrate transforming CVE information into an exploitability assessment checklist.\n",
-    "\n",
-    "Example CVE Details:\n",
-    "\n",
-    "- CVE ID: CVE-2022-2309\n",
-    "- Description: NULL Pointer Dereference allows attackers to cause a denial of service (or application crash). This only applies when lxml up to version 4.9.1 is used together with libxml2 2.9.10 through 2.9.14. libxml2 2.9.9 and earlier are not affected. It allows triggering crashes through forged input data, given a\n",
-    "  vulnerable code sequence in the application. The vulnerability is caused by the iterwalk function (also used by the canonicalize function). Such code shouldn't be\n",
-    "  in wide-spread use, given that parsing + iterwalk would usually be replaced with the more efficient iterparse function. However, an XML converter that serialises to \n",
-    "  C14N would also be vulnerable, for example, and there are legitimate use cases for this code sequence. If untrusted input is received (also remotely) and processed via iterwalk function, a crash can be triggered.\n",
-    "- Vulnerable Package Name: lxml, libxml2\n",
-    "- Vulnerable Package Version: lxml: up to 4.9.1, libxml2: 2.91.0 through 2.9.14\n",
-    "- CVSS3 Vector String: CVSS:3.1/AV:N/AC:L/PR:N/UI:N/S:U/C:N/I:N/A:H\n",
-    "\n",
-    "Example Exploitability Assessment Checklist: \\\n",
-    "[\n",
-    "\"Check for lxml: Verify if your project uses the lxml library, which is the affected package. If lxml is not a dependency in your project, then your code is not vulnerable to this CVE.\",\n",
-    "\"Review Affected Versions: If lxml is used, checked the version that your project depends on. According to the vulnerability details, versions 4.9.0 and earlier are vulnerable.\",\n",
-    "\"Review Versions of Connected Dependencies: The package is only vulnerable if libxml 2.9.10 through 2.9.14 is also present. Check the version of libxml in the project.\",\n",
-    "\"Check for use of vulnerable functions: The library is vulnerable through its `iterwalk` function, which is also utilized by the `canonicalize` function. Check if either of these functions are used in your code base.\"\n",
-    "]\n",
-    "\n",
-    "**Criteria**:\n",
-    "\n",
-    "- Exploitability assessment checklists must relate to the information in the specific CVE Details.\n",
-    "\n",
-    "**Procedure**:\n",
-    "[\n",
-    "\"Understand the CVE Details, description, and CVSS3 attack vector string.\",\n",
-    "\"Produce a CVE exploitability assessment checklist.\",\n",
-    "\"Format the checklist as comma separated list surrounded by square braces.\",\n",
-    "\"Output the checklist.\"\n",
-    "]\n",
-    "\n",
-    "**CVE Details:**\n",
-    "\n",
-    "- CVE ID: {cve}\n",
-    "- Description: {cve_description}\n",
-    "- Vulnerable Package Name: {vuln_package}\n",
-    "- CVSS3 Vector String: {cvss3}\"\n",
-    "\n",
-    "**Checklist**:\n"
-=======
     "Zero-Shot Example"
->>>>>>> bb00081e
    ]
   },
   {
@@ -770,12 +710,7 @@
    },
    "outputs": [],
    "source": [
-<<<<<<< HEAD
-    "one_shot_prompt_template = \"\"\"You are an expert security analyst. Your objective is to add a \"Checklist\" section containing steps to use when assessing the exploitability of a specific CVE within a containerized environment. \\\n",
-    "For each checklist item, start with an action verb, making it clear and actionable\n",
-=======
     "zero_shot_template = \"Parse the following checklist's contents into a python list. {checklist}\"\n",
->>>>>>> bb00081e
     "\n",
     "formatted_prompt = zero_shot_template.format(checklist=unparsable_list)\n",
     "\n",
@@ -979,11 +914,7 @@
     "\n",
     "##### How many examples do you think could fit in a prompt before the context is too large for the model?\n",
     "\n",
-<<<<<<< HEAD
-    "##### What happens when you input a tasklist item as a query to the model?\n",
-=======
-    "##### What happens when you input a tasklist or checklist item as query to the model?\n",
->>>>>>> bb00081e
+    "##### What happens when you input a tasklist or checklist item as a query to the model?\n",
     "\n",
     "##### What feedback could an expert cyber analyst give you about this output?\n",
     "\n",
