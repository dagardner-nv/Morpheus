--- conflicted
+++ resolved
@@ -30,14 +30,9 @@
 logger = logging.getLogger(__name__)
 
 
-<<<<<<< HEAD
 @source(name="from-rabbitmq", execution_modes=(ExecutionMode.GPU, ExecutionMode.CPU))
-def rabbitmq_source(host: str,
-=======
-@source(name="from-rabbitmq")
 def rabbitmq_source(subscription: mrc.Subscription,
                     host: str,
->>>>>>> aa2c5df1
                     exchange: str,
                     exchange_type: str = 'fanout',
                     queue_name: str = '',
