# SPDX-FileCopyrightText: Copyright (c) 2022-2023, NVIDIA CORPORATION & AFFILIATES. All rights reserved.
# SPDX-License-Identifier: Apache-2.0
#
# Licensed under the Apache License, Version 2.0 (the "License");
# you may not use this file except in compliance with the License.
# You may obtain a copy of the License at
#
# http://www.apache.org/licenses/LICENSE-2.0
#
# Unless required by applicable law or agreed to in writing, software
# distributed under the License is distributed on an "AS IS" BASIS,
# WITHOUT WARRANTIES OR CONDITIONS OF ANY KIND, either express or implied.
# See the License for the specific language governing permissions and
# limitations under the License.

name: Build pull request

on:
  push:
    branches:
      - 'pull-request/**'
      - 'branch-*'

# This allows a subsequently queued workflow run to interrupt previous runs
concurrency:
  group: '${{ github.workflow }} @ ${{ github.event.pull_request.head.label || github.head_ref || github.ref }}'
  cancel-in-progress: true

permissions:
  actions: none
  checks: none
  contents: read
  deployments: none
  discussions: none
  id-token: write
  issues: none
  packages: read
  pages: none
  pull-requests: read
  repository-projects: none
  security-events: none
  statuses: none

jobs:
  ci_pipe:
    uses: ./.github/workflows/ci_pipe.yml
    with:
      run_check: ${{ startsWith(github.ref_name, 'pull-request/') }}
<<<<<<< HEAD
      container: nvcr.io/ea-nvidia-morpheus/morpheus:morpheus-ci-driver-230309
      test_container: nvcr.io/ea-nvidia-morpheus/morpheus:morpheus-ci-test-230309
=======
      container: nvcr.io/ea-nvidia-morpheus/morpheus:morpheus-ci-driver-230315
      test_container: nvcr.io/ea-nvidia-morpheus/morpheus:morpheus-ci-test-230315
>>>>>>> b358fde9
    secrets:
      NGC_API_KEY: ${{ secrets.NGC_API_KEY }}<|MERGE_RESOLUTION|>--- conflicted
+++ resolved
@@ -46,12 +46,7 @@
     uses: ./.github/workflows/ci_pipe.yml
     with:
       run_check: ${{ startsWith(github.ref_name, 'pull-request/') }}
-<<<<<<< HEAD
-      container: nvcr.io/ea-nvidia-morpheus/morpheus:morpheus-ci-driver-230309
-      test_container: nvcr.io/ea-nvidia-morpheus/morpheus:morpheus-ci-test-230309
-=======
       container: nvcr.io/ea-nvidia-morpheus/morpheus:morpheus-ci-driver-230315
       test_container: nvcr.io/ea-nvidia-morpheus/morpheus:morpheus-ci-test-230315
->>>>>>> b358fde9
     secrets:
       NGC_API_KEY: ${{ secrets.NGC_API_KEY }}