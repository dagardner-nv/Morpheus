{
<<<<<<< HEAD
	"folders": [
		{
			"path": ".",
		}
	],
	"settings": {
		"[cpp]": {
			"editor.wordBasedSuggestions": false,
			"editor.suggest.insertMode": "replace",
			"editor.semanticHighlighting.enabled": true,
			"editor.tabSize": 4,
			"editor.detectIndentation": false,
			"editor.wordWrapColumn": 120,
			"editor.formatOnSave": true,
		},
		"[python]": {
			"editor.codeActionsOnSave": {
				"source.organizeImports": true
			},
			"editor.formatOnSave": true,
			"editor.rulers": [
				120
			],
			"editor.tabSize": 4
		},
		"[rst]": {
			"editor.rulers": [
				120
			]
		},
		"cmake.configureArgs": [
			"-DCMAKE_MESSAGE_CONTEXT_SHOW=ON", // Show message context by default
			"-DMORPHEUS_USE_CLANG_TIDY=OFF", // If we are using clangd extension, disable clang-tidy in VS Code to prevent double errors
			"-DMORPHEUS_PYTHON_INPLACE_BUILD=ON", // Allow inplace build for python. Use `pip install -e .` from the python folder to install
			"-DMORPHEUS_USE_CCACHE=ON", // Enable ccache when building in vscode
		],
		"files.insertFinalNewline": true,
		"files.trimFinalNewlines": true,
		"files.trimTrailingWhitespace": true,
		"python.formatting.provider": "yapf",
		"python.formatting.yapfArgs": [
			"--style=${workspaceFolder}/setup.cfg"
		],
		"python.linting.flake8Enabled": true,
		"python.linting.pylintArgs": [
			"--rcfile=${workspaceFolder}/pyproject.toml",
			"--init-hook=import sys; sys.path.append(\"${workspaceFolder}\")",
		],
		"python.analysis.extraPaths": [
			"./examples/digital_fingerprinting/production/morpheus"
		],
		"python.linting.pylintEnabled": true,
		"rewrap.wrappingColumn": 120,
		"python.testing.pytestArgs": [
			"-s",
			"tests"
		],
		"python.testing.unittestEnabled": false,
		"python.testing.pytestEnabled": true,
		"cmake.format.allowOptionalArgumentIndentation": true,
		"docker.languageserver.formatter.ignoreMultilineInstructions": true
	},
	"launch": {
		"configurations": [
			{
				"name": "Python: Run Pipeline (NLP)",
				"type": "python",
				"request": "launch",
				"program": "${workspaceFolder}/morpheus/cli/run.py",
				"console": "integratedTerminal",
				"justMyCode": false,
				"subProcess": true,
				"cwd": "${workspaceFolder}",
				"args": [
					"--log_level=DEBUG",
					// "--debug",
					"run",
					"--num_threads=8",
					"--pipeline_batch_size=1024",
					"--model_max_batch_size=32",
					"--edge_buffer_size=4",
					"--use_cpp=False",
					"pipeline-nlp",
					"--model_seq_length=256",
					"from-file",
					"--filename=models/datasets/validation-data/sid-validation-data.csv",
					"--repeat=50",
					// "dropna",
					// "from-kafka",
					"deserialize",
					"preprocess",
					"--vocab_hash_file=./morpheus/data/bert-base-uncased-hash.txt",
					"--truncation=True",
					"--do_lower_case=True",
					"--add_special_tokens=False",
					"inf-triton",
					"--model_name=sid-minibert-onnx",
					"--server_url=localhost:8001",
					"--force_convert_inputs=True",
					// "--use_shared_memory=True",
					"monitor",
					"--description",
					"Inference Rate",
					"--unit",
					"inf",
					"add-class",
					// "filter",
					"serialize",
					// "--include",
					// "timestamp",
					"--exclude",
					"^_ts_",
					"--output_type=json",
					// "to-kafka",
					// "--output_topic",
					// "inference_output",
					"to-file",
					"--filename=./.tmp/sid_training_data-nlp.csv",
					"--overwrite",
				]
			},
			{
				"name": "Python: Run Pipeline (FIL)",
				"type": "python",
				"request": "launch",
				"program": "${workspaceFolder}/morpheus/cli/run.py",
				"console": "integratedTerminal",
				"justMyCode": false,
				"subProcess": true,
				"cwd": "${workspaceFolder}",
				"args": [
					"--log_level=DEBUG",
					// "--debug",
					"run",
					"--num_threads=8",
					"--pipeline_batch_size=1024",
					"--model_max_batch_size=1024",
					// "--use_cpp=False",
					"pipeline-fil",
					"from-file",
					"--filename=./models/datasets/validation-data/abp-validation-data.jsonlines",
					"--repeat=200",
					// "from-kafka",
					// "dropna",
					"deserialize",
					"preprocess",
					"inf-triton",
					"--model_name=abp-nvsmi-xgb",
					"--server_url=localhost:8001",
					"--force_convert_inputs=True",
					"monitor",
					"--description",
					"Inference Rate",
					"--smoothing=0.001",
					"--unit",
					"inf",
					"add-class",
					// "validate",
					// "--val_file_name=models/datasets/validation-data/abp-validation-data.jsonlines",
					// "--results_file_name=./.tmp/validation_results-fil.json",
					// "--overwrite",
					"filter",
					"serialize",
					"--include",
					"timestamp",
					"--exclude",
					"^_ts_",
					"--exclude",
					"^nvidia_smi_log",
					// "to-kafka",
					// "--output_topic",
					// "inference_output",
					"to-file",
					"--filename=./.tmp/abp-validation-data.csv",
					"--overwrite",
				]
			},
			{
				"name": "Python: Run Pipeline (AE)",
				"type": "python",
				"request": "launch",
				"program": "${workspaceFolder}/morpheus/cli/run.py",
				"console": "integratedTerminal",
				"justMyCode": false,
				"subProcess": true,
				"cwd": "${workspaceFolder}",
				"args": [
					"--log_level=DEBUG",
					"run",
					"--num_threads=1",
					"--pipeline_batch_size=1024",
					"--model_max_batch_size=1024",
					"--use_cpp=False",
					"pipeline-ae",
					"--userid_column_name=userIdentitysessionContextsessionIssueruserName",
					"--userid_filter=user123",
					"from-cloudtrail",
					"--input_glob=models/datasets/validation-data/dfp-cloudtrail-*-input.csv",
					"--max_files=200",
					"train-ae",
					"--train_data_glob=models/datasets/training-data/dfp-*.csv",
					"--seed=42",
					"preprocess",
					"inf-pytorch",
					"add-scores",
					"timeseries",
					"--resolution=1m",
					"--zscore_threshold=8.0",
					"--hot_start",
					"monitor",
					"--description",
					"Inference Rate",
					"--unit",
					"inf",
					"validate",
					"--val_file_name=models/datasets/validation-data/dfp-cloudtrail-user123-validation-data-output.csv",
					"--results_file_name=./.tmp/validation_results-ae.json",
					"--index_col=_index_",
					"--exclude=event_dt",
					"--rel_tol=0.1",
					"--overwrite",
					"serialize",
					// "--include",
					// "timestamp",
					// "--exclude",
					// "^_ts_",
					// "--exclude",
					// "^nvidia_smi_log",
					// "to-kafka",
					// "--output_topic",
					// "inference_output",
					"to-file",
					"--filename=./.tmp/detections.csv",
					"--overwrite",
				]
			},
			{
				"name": "Python: Run Pipeline (NLP-Phishing)",
				"type": "python",
				"request": "launch",
				"program": "${workspaceFolder}/morpheus/cli/run.py",
				"console": "integratedTerminal",
				"justMyCode": false,
				"subProcess": true,
				"cwd": "${workspaceFolder}",
				"args": [
					"--log_level=DEBUG",
					// "--debug",
					"run",
					"--num_threads=1",
					"--pipeline_batch_size=1024",
					"--model_max_batch_size=32",
					// "--use_cpp=False",
					"pipeline-nlp",
					"--labels_file=morpheus/data/labels_phishing.txt",
					"--model_seq_length=128",
					"from-file",
					"--filename=models/datasets/validation-data/phishing-email-validation-data.jsonlines",
					"--repeat=1",
					// "dropna",
					// "from-kafka",
					"deserialize",
					"preprocess",
					"--vocab_hash_file=./morpheus/data/bert-base-uncased-hash.txt",
					"--truncation=True",
					// "--stride=",
					"--do_lower_case=True",
					"--add_special_tokens=False",
					"inf-triton",
					"--model_name=phishing-bert-onnx",
					"--server_url=localhost:8001",
					"--force_convert_inputs=True",
					// "--use_shared_memory=True",
					"monitor",
					"--description",
					"Inference Rate",
					"--unit",
					"inf",
					"add-class",
					// "--label=pred",
					// "--threshold=0.7",
					// "add-scores",
					// "--label=score",
					// "filter",
					"validate",
					"--val_file_name=models/datasets/validation-data/phishing-email-validation-data.jsonlines",
					"--results_file_name=./.tmp/validation_results-phishing.json",
					"--overwrite",
					"serialize",
					// "--include",
					// "timestamp",
					"--exclude",
					"^ts_",
					// "to-kafka",
					// "--output_topic",
					// "inference_output",
					"to-file",
					"--filename=./.tmp/phishing-detections.jsonlines",
					"--overwrite",
				]
			},

			{
				"name": "Python: Anomaly Detection Example",
				"type": "python",
				"request": "launch",
				"program": "${workspaceFolder}/examples/abp_pcap_detection/run.py",
				"console": "integratedTerminal",
				"cwd": "${workspaceFolder}/examples/abp_pcap_detection",
				"justMyCode": false,
				"args": [
					"--input_file",
					"../data/pcap_dump.jsonlines",
					"--output_file",
					"./.tmp/pcap_output.jsonlines",
					"--server_url",
					"localhost:8001",
					"--model_name",
					"abp-pcap-xgb"
				]
			},
			{
				"name": "Python: Sphinx",
				"type": "python",
				"request": "launch",
				"module": "sphinx.cmd.build",
				"console": "integratedTerminal",
				"cwd": "${workspaceFolder}/docs",
				"args": [
					"-b",
					"html",
					"-aE",
					"-j",
					"auto",
					"source",
					"${workspaceFolder}/build/docs/html",
				],
				"justMyCode": false
			},
			{
				"name": "Debug MRC from Python (Morpheus-NLP)",
				"type": "cppdbg",
				"request": "launch",
				"program": "python",
				"args": [
					"./morpheus/cli.py",
					"--log_level=DEBUG",
					"run",
					"--num_threads=2",
					"--pipeline_batch_size=1024",
					"--model_max_batch_size=32",
					"--edge_buffer_size=4",
					"--use_cpp=True",
					"pipeline-nlp",
					"--model_seq_length=256",
					// "--viz_file=.tmp/nlp-viz.png",
					"from-file",
					"--filename=models/datasets/validation-data/sid-validation-data.csv",
					"--repeat=5",
					//  "--iterative",
					// "from-kafka",
					"deserialize",
					"preprocess",
					"--vocab_hash_file=./morpheus/data/bert-base-uncased-hash.txt",
					"--truncation=True",
					"--do_lower_case=True",
					"--add_special_tokens=False",
					"inf-triton",
					"--model_name=sid-minibert-onnx",
					"--server_url=localhost:8001",
					"--force_convert_inputs=True",
					"monitor",
					"--description",
					"Inference Rate",
					"--unit",
					"inf",
					"add-class",
					// "filter",
					"serialize",
					// "--include",
					// "timestamp",
					"--exclude",
					"^_ts_",
					// "to-kafka",
					// "--output_topic",
					// "inference_output",
					"to-file",
					"--filename=./.tmp/detections2-nlp.csv",
					"--overwrite",
				],
				"stopAtEntry": false,
				"cwd": "${workspaceFolder}",
				"environment": [
					{
						"name": "MORPHEUS_ROOT",
						"value": "${workspaceFolder}"
					},
					{
						"name": "GLOG_v",
						"value": "10"
					},
					{
						"name": "GLOG_logtostderr",
						"value": "1"
					},
					{
						"name": "CUDA_LAUNCH_BLOCKING",
						"value": "1"
					}
				],
				"externalConsole": false,
				"MIMode": "gdb",
				"setupCommands": [
					{
						"description": "Enable pretty-printing for gdb",
						"text": "-enable-pretty-printing",
						"ignoreFailures": true
					},
					{
						"description": "Skip stdio-common files",
						"text": "-interpreter-exec console \"skip -gfi **/bits/*.h\""
					},
				],
				"symbolLoadInfo": {
					"loadAll": false,
					"exceptionList": "libmrc*.so;cudf_helpers.*;executor.*;morpheus.*;node.*;options.*;pipeline.*;segment.*;subscriber.*;stages.*;messages.*;common*.so"
				},
				"miDebuggerPath": "gdb",
				"sourceFileMap": {
					"${workspaceFolder}": {
						"editorPath": "${workspaceFolder}",
						"useForBreakpoints": "true"
					},
				},
			},
			{
				"name": "Debug MRC from Python (Morpheus-FIL)",
				"type": "cppdbg",
				"request": "launch",
				"program": "python",
				"args": [
					"./morpheus/cli.py",
					"--log_level=DEBUG",
					// "--debug",
					"run",
					"--num_threads=1",
					"--pipeline_batch_size=1024",
					"--model_max_batch_size=1024",
					// "--use_cpp=False",
					"pipeline-fil",
					"from-file",
					"--filename=models/datasets/validation-data/abp-validation-data.csv",
					"--repeat=10",
					"--iterative",
					// "from-kafka",
					// "dropna",
					"deserialize",
					"preprocess",
					"inf-triton",
					"--model_name=abp-nvsmi-xgb",
					"--server_url=localhost:8001",
					"--force_convert_inputs=True",
					"monitor",
					"--description",
					"Inference Rate",
					"--unit",
					"inf",
					"add-class",
					"validate",
					"--val_file_name=models/datasets/validation-data/abp-validation-data.jsonlines",
					"--results_file_name=./.tmp/validation_results-fil.json",
					"--overwrite",
					// "filter",
					"serialize",
					// "--include",
					// "timestamp",
					"--exclude",
					"^_ts_",
					// "--exclude",
					// "^nvidia_smi_log",
					// "to-kafka",
					// "--output_topic",
					// "inference_output",
					"to-file",
					"--filename=./.tmp/abp-validation-data.csv",
					"--overwrite",
				],
				"stopAtEntry": false,
				"cwd": "${workspaceFolder}",
				"environment": [
					{
						"name": "MORPHEUS_ROOT",
						"value": "${workspaceFolder}"
					},
					{
						"name": "GLOG_v",
						"value": "10"
					},
					{
						"name": "CUDA_LAUNCH_BLOCKING",
						"value": "1"
					}
				],
				"externalConsole": false,
				"MIMode": "gdb",
				"setupCommands": [
					{
						"description": "Enable pretty-printing for gdb",
						"text": "-enable-pretty-printing",
						"ignoreFailures": true
					},
					{
						"description": "Skip stdio-common files",
						"text": "-interpreter-exec console \"skip -gfi **/bits/*.h\""
					},
				],
				"symbolLoadInfo": {
					"loadAll": false,
					"exceptionList": "libmrc*.so;cudf_helpers.*;executor.*;morpheus.*;node.*;options.*;pipeline.*;segment.*;subscriber.*;stages.*;messages.*;common*.so"
				},
				"miDebuggerPath": "gdb",
				"sourceFileMap": {
					"${workspaceFolder}": {
						"editorPath": "${workspaceFolder}",
						"useForBreakpoints": "true"
					}
				},
			},
			{
				"name": "Debug MRC from Python (Morpheus-AE)",
				"type": "cppdbg",
				"request": "launch",
				"program": "python",
				"args": [
					"./morpheus/cli.py",
					"--log_level=DEBUG",
					"run",
					"--num_threads=1",
					"--pipeline_batch_size=128",
					"--model_max_batch_size=128",
					"--use_cpp=False",
					"pipeline-ae",
					// "--ae_path=models/hammah-models/hammah-role-g-20211017.pkl",
					"--ae_path=../data/ae_model.pkl",
					"from-cloudtrail",
					"--input_glob=models/datasets/validation-data/dfp-cloudtrail-role-g-validation-data.csv",
					// "--input_glob=./data/red_team.csv",
					"--max_files=200",
					"--iterative",
					"deserialize",
					"preprocess",
					"inf-triton",
					"--model_name=autoencoder-onnx",
					"--server_url=localhost:8001",
					"timeseries",
					"--resolution=10m",
					"monitor",
					"--description",
					"Inference Rate",
					"--smoothing=0.001",
					"--unit",
					"inf",
					// "add-class",
					// "filter",
					// "serialize",
					// "--include",
					// "timestamp",
					// "--exclude",
					// "^_ts_",
					// "--exclude",
					// "^nvidia_smi_log",
					// "to-kafka",
					// "--output_topic",
					// "inference_output",
					// "to-file",
					// "--filename=./.tmp/detections.json",
					// "--overwrite",
				],
				"stopAtEntry": false,
				"cwd": "${workspaceFolder}",
				"environment": [
					{
						"name": "MORPHEUS_ROOT",
						"value": "${workspaceFolder}"
					},
					{
						"name": "GLOG_v",
						"value": "10"
					},
					{
						"name": "CUDA_LAUNCH_BLOCKING",
						"value": "1"
					}
				],
				"externalConsole": false,
				"MIMode": "gdb",
				"setupCommands": [
					{
						"description": "Enable pretty-printing for gdb",
						"text": "-enable-pretty-printing",
						"ignoreFailures": true
					},
					{
						"description": "Skip stdio-common files",
						"text": "-interpreter-exec console \"skip -gfi **/bits/*.h\""
					},
				],
				"symbolLoadInfo": {
					"loadAll": false,
					"exceptionList": "libmrc*.so;cudf_helpers.*;executor.*;morpheus.*;node.*;options.*;pipeline.*;segment.*;subscriber.*;stages.*;messages.*;common*.so"
				},
				"miDebuggerPath": "gdb",
				"sourceFileMap": {
					"${workspaceFolder}": {
						"editorPath": "${workspaceFolder}",
						"useForBreakpoints": "true"
					}
				},
			},
			{
				"name": "Python: GNN DGL inference",
				"type": "python",
				"request": "launch",
				"program": "${workspaceFolder}/examples/gnn_fraud_detection_pipeline/run.py",
				"console": "integratedTerminal",
				"cwd": "${workspaceFolder}/examples/gnn_fraud_detection_pipeline",
				"justMyCode": false,
				"args": [
					"--input_file",
					"validation.csv",
					"--training_file",
					"training.csv",
					"--output_file",
					"result.csv",
					"--model_dir",
					"model"
				]
			},
				{
					"name": "Python: GNN model training",
					"type": "python",
					"request": "launch",
					"program": "${workspaceFolder}/models/training-tuning-scripts/fraud-detection-models/training.py",
					"console": "integratedTerminal",
					"cwd": "${workspaceFolder}/models/training-tuning-scripts/fraud-detection-models",
					"justMyCode": false,
					"args": [
						"--training-data=${workspaceFolder}/examples/gnn_fraud_detection_pipeline/training.csv",
						"--validation-data=${workspaceFolder}/examples/gnn_fraud_detection_pipeline/validation.csv",
						"--output-file",
						"result.csv",
						"--model-dir=models",
						"--epochs=5"
					]
					}
		],
		"compounds": []
	}
=======
    "folders": [
        {
            "path": "."
        }
    ],
    "launch": {
        "compounds": [],
        "configurations": [
            {
                "args": [
                    "--log_level=DEBUG",
                    // "--debug",
                    "run",
                    "--num_threads=8",
                    "--pipeline_batch_size=1024",
                    "--model_max_batch_size=32",
                    "--edge_buffer_size=4",
                    "--use_cpp=False",
                    "pipeline-nlp",
                    "--model_seq_length=256",
                    "from-file",
                    "--filename=models/datasets/validation-data/sid-validation-data.csv",
                    "--repeat=50",
                    // "dropna",
                    // "from-kafka",
                    "deserialize",
                    "preprocess",
                    "--vocab_hash_file=./morpheus/data/bert-base-uncased-hash.txt",
                    "--truncation=True",
                    "--do_lower_case=True",
                    "--add_special_tokens=False",
                    "inf-triton",
                    "--model_name=sid-minibert-onnx",
                    "--server_url=localhost:8001",
                    "--force_convert_inputs=True",
                    // "--use_shared_memory=True",
                    "monitor",
                    "--description",
                    "Inference Rate",
                    "--unit",
                    "inf",
                    "add-class",
                    // "filter",
                    "serialize",
                    // "--include",
                    // "timestamp",
                    "--exclude",
                    "^_ts_",
                    "--output_type=json",
                    // "to-kafka",
                    // "--output_topic",
                    // "inference_output",
                    "to-file",
                    "--filename=./.tmp/sid_training_data-nlp.csv",
                    "--overwrite"
                ],
                "console": "integratedTerminal",
                "cwd": "${workspaceFolder}",
                "justMyCode": false,
                "name": "Python: Run Pipeline (NLP)",
                "program": "${workspaceFolder}/morpheus/cli/run.py",
                "request": "launch",
                "subProcess": true,
                "type": "python"
            },
            {
                "args": [
                    "--log_level=DEBUG",
                    // "--debug",
                    "run",
                    "--num_threads=8",
                    "--pipeline_batch_size=1024",
                    "--model_max_batch_size=1024",
                    // "--use_cpp=False",
                    "pipeline-fil",
                    "from-file",
                    "--filename=./models/datasets/validation-data/abp-validation-data.jsonlines",
                    "--repeat=200",
                    // "from-kafka",
                    // "dropna",
                    "deserialize",
                    "preprocess",
                    "inf-triton",
                    "--model_name=abp-nvsmi-xgb",
                    "--server_url=localhost:8001",
                    "--force_convert_inputs=True",
                    "monitor",
                    "--description",
                    "Inference Rate",
                    "--smoothing=0.001",
                    "--unit",
                    "inf",
                    "add-class",
                    // "validate",
                    // "--val_file_name=models/datasets/validation-data/abp-validation-data.jsonlines",
                    // "--results_file_name=./.tmp/validation_results-fil.json",
                    // "--overwrite",
                    "filter",
                    "serialize",
                    "--include",
                    "timestamp",
                    "--exclude",
                    "^_ts_",
                    "--exclude",
                    "^nvidia_smi_log",
                    // "to-kafka",
                    // "--output_topic",
                    // "inference_output",
                    "to-file",
                    "--filename=./.tmp/abp-validation-data.csv",
                    "--overwrite"
                ],
                "console": "integratedTerminal",
                "cwd": "${workspaceFolder}",
                "justMyCode": false,
                "name": "Python: Run Pipeline (FIL)",
                "program": "${workspaceFolder}/morpheus/cli/run.py",
                "request": "launch",
                "subProcess": true,
                "type": "python"
            },
            {
                "args": [
                    "--log_level=DEBUG",
                    "run",
                    "--num_threads=1",
                    "--pipeline_batch_size=1024",
                    "--model_max_batch_size=1024",
                    "--use_cpp=False",
                    "pipeline-ae",
                    "--userid_column_name=userIdentitysessionContextsessionIssueruserName",
                    "--userid_filter=user123",
                    "from-cloudtrail",
                    "--input_glob=models/datasets/validation-data/dfp-cloudtrail-*-input.csv",
                    "--max_files=200",
                    "train-ae",
                    "--train_data_glob=models/datasets/training-data/dfp-*.csv",
                    "--seed=42",
                    "preprocess",
                    "inf-pytorch",
                    "add-scores",
                    "timeseries",
                    "--resolution=1m",
                    "--zscore_threshold=8.0",
                    "--hot_start",
                    "monitor",
                    "--description",
                    "Inference Rate",
                    "--unit",
                    "inf",
                    "validate",
                    "--val_file_name=models/datasets/validation-data/dfp-cloudtrail-user123-validation-data-output.csv",
                    "--results_file_name=./.tmp/validation_results-ae.json",
                    "--index_col=_index_",
                    "--exclude=event_dt",
                    "--rel_tol=0.1",
                    "--overwrite",
                    "serialize",
                    // "--include",
                    // "timestamp",
                    // "--exclude",
                    // "^_ts_",
                    // "--exclude",
                    // "^nvidia_smi_log",
                    // "to-kafka",
                    // "--output_topic",
                    // "inference_output",
                    "to-file",
                    "--filename=./.tmp/detections.csv",
                    "--overwrite"
                ],
                "console": "integratedTerminal",
                "cwd": "${workspaceFolder}",
                "justMyCode": false,
                "name": "Python: Run Pipeline (AE)",
                "program": "${workspaceFolder}/morpheus/cli/run.py",
                "request": "launch",
                "subProcess": true,
                "type": "python"
            },
            {
                "args": [
                    "--log_level=DEBUG",
                    // "--debug",
                    "run",
                    "--num_threads=1",
                    "--pipeline_batch_size=1024",
                    "--model_max_batch_size=32",
                    // "--use_cpp=False",
                    "pipeline-nlp",
                    "--labels_file=morpheus/data/labels_phishing.txt",
                    "--model_seq_length=128",
                    "from-file",
                    "--filename=models/datasets/validation-data/phishing-email-validation-data.jsonlines",
                    "--repeat=1",
                    // "dropna",
                    // "from-kafka",
                    "deserialize",
                    "preprocess",
                    "--vocab_hash_file=./morpheus/data/bert-base-uncased-hash.txt",
                    "--truncation=True",
                    // "--stride=",
                    "--do_lower_case=True",
                    "--add_special_tokens=False",
                    "inf-triton",
                    "--model_name=phishing-bert-onnx",
                    "--server_url=localhost:8001",
                    "--force_convert_inputs=True",
                    // "--use_shared_memory=True",
                    "monitor",
                    "--description",
                    "Inference Rate",
                    "--unit",
                    "inf",
                    "add-class",
                    // "--label=pred",
                    // "--threshold=0.7",
                    // "add-scores",
                    // "--label=score",
                    // "filter",
                    "validate",
                    "--val_file_name=models/datasets/validation-data/phishing-email-validation-data.jsonlines",
                    "--results_file_name=./.tmp/validation_results-phishing.json",
                    "--overwrite",
                    "serialize",
                    // "--include",
                    // "timestamp",
                    "--exclude",
                    "^ts_",
                    // "to-kafka",
                    // "--output_topic",
                    // "inference_output",
                    "to-file",
                    "--filename=./.tmp/phishing-detections.jsonlines",
                    "--overwrite"
                ],
                "console": "integratedTerminal",
                "cwd": "${workspaceFolder}",
                "justMyCode": false,
                "name": "Python: Run Pipeline (NLP-Phishing)",
                "program": "${workspaceFolder}/morpheus/cli/run.py",
                "request": "launch",
                "subProcess": true,
                "type": "python"
            },
            {
                "args": [
                    "--input_file",
                    "../data/pcap_dump.jsonlines",
                    "--output_file",
                    "./.tmp/pcap_output.jsonlines",
                    "--server_url",
                    "localhost:8001",
                    "--model_name",
                    "abp-pcap-xgb"
                ],
                "console": "integratedTerminal",
                "cwd": "${workspaceFolder}/examples/abp_pcap_detection",
                "justMyCode": false,
                "name": "Python: Anomaly Detection Example",
                "program": "${workspaceFolder}/examples/abp_pcap_detection/run.py",
                "request": "launch",
                "type": "python"
            },
            {
                "args": [
                    "-b",
                    "html",
                    "-aE",
                    "-j",
                    "auto",
                    "source",
                    "${workspaceFolder}/build/docs/html"
                ],
                "console": "integratedTerminal",
                "cwd": "${workspaceFolder}/docs",
                "justMyCode": false,
                "module": "sphinx.cmd.build",
                "name": "Python: Sphinx",
                "request": "launch",
                "type": "python"
            },
            {
                "MIMode": "gdb",
                "args": [
                    "./morpheus/cli.py",
                    "--log_level=DEBUG",
                    "run",
                    "--num_threads=2",
                    "--pipeline_batch_size=1024",
                    "--model_max_batch_size=32",
                    "--edge_buffer_size=4",
                    "--use_cpp=True",
                    "pipeline-nlp",
                    "--model_seq_length=256",
                    // "--viz_file=.tmp/nlp-viz.png",
                    "from-file",
                    "--filename=models/datasets/validation-data/sid-validation-data.csv",
                    "--repeat=5",
                    //  "--iterative",
                    // "from-kafka",
                    "deserialize",
                    "preprocess",
                    "--vocab_hash_file=./morpheus/data/bert-base-uncased-hash.txt",
                    "--truncation=True",
                    "--do_lower_case=True",
                    "--add_special_tokens=False",
                    "inf-triton",
                    "--model_name=sid-minibert-onnx",
                    "--server_url=localhost:8001",
                    "--force_convert_inputs=True",
                    "monitor",
                    "--description",
                    "Inference Rate",
                    "--unit",
                    "inf",
                    "add-class",
                    // "filter",
                    "serialize",
                    // "--include",
                    // "timestamp",
                    "--exclude",
                    "^_ts_",
                    // "to-kafka",
                    // "--output_topic",
                    // "inference_output",
                    "to-file",
                    "--filename=./.tmp/detections2-nlp.csv",
                    "--overwrite"
                ],
                "cwd": "${workspaceFolder}",
                "environment": [
                    {
                        "name": "MORPHEUS_ROOT",
                        "value": "${workspaceFolder}"
                    },
                    {
                        "name": "GLOG_v",
                        "value": "10"
                    },
                    {
                        "name": "GLOG_logtostderr",
                        "value": "1"
                    },
                    {
                        "name": "CUDA_LAUNCH_BLOCKING",
                        "value": "1"
                    }
                ],
                "externalConsole": false,
                "miDebuggerPath": "gdb",
                "name": "Debug MRC from Python (Morpheus-NLP)",
                "program": "python",
                "request": "launch",
                "setupCommands": [
                    {
                        "description": "Enable pretty-printing for gdb",
                        "ignoreFailures": true,
                        "text": "-enable-pretty-printing"
                    },
                    {
                        "description": "Skip stdio-common files",
                        "text": "-interpreter-exec console \"skip -gfi **/bits/*.h\""
                    }
                ],
                "sourceFileMap": {
                    "${workspaceFolder}": {
                        "editorPath": "${workspaceFolder}",
                        "useForBreakpoints": "true"
                    }
                },
                "stopAtEntry": false,
                "symbolLoadInfo": {
                    "exceptionList": "libmrc*.so;cudf_helpers.*;executor.*;morpheus.*;node.*;options.*;pipeline.*;segment.*;subscriber.*;stages.*;messages.*;common*.so",
                    "loadAll": false
                },
                "type": "cppdbg"
            },
            {
                "MIMode": "gdb",
                "args": [
                    "./morpheus/cli.py",
                    "--log_level=DEBUG",
                    // "--debug",
                    "run",
                    "--num_threads=1",
                    "--pipeline_batch_size=1024",
                    "--model_max_batch_size=1024",
                    // "--use_cpp=False",
                    "pipeline-fil",
                    "from-file",
                    "--filename=models/datasets/validation-data/abp-validation-data.csv",
                    "--repeat=10",
                    "--iterative",
                    // "from-kafka",
                    // "dropna",
                    "deserialize",
                    "preprocess",
                    "inf-triton",
                    "--model_name=abp-nvsmi-xgb",
                    "--server_url=localhost:8001",
                    "--force_convert_inputs=True",
                    "monitor",
                    "--description",
                    "Inference Rate",
                    "--unit",
                    "inf",
                    "add-class",
                    "validate",
                    "--val_file_name=models/datasets/validation-data/abp-validation-data.jsonlines",
                    "--results_file_name=./.tmp/validation_results-fil.json",
                    "--overwrite",
                    // "filter",
                    "serialize",
                    // "--include",
                    // "timestamp",
                    "--exclude",
                    "^_ts_",
                    // "--exclude",
                    // "^nvidia_smi_log",
                    // "to-kafka",
                    // "--output_topic",
                    // "inference_output",
                    "to-file",
                    "--filename=./.tmp/abp-validation-data.csv",
                    "--overwrite"
                ],
                "cwd": "${workspaceFolder}",
                "environment": [
                    {
                        "name": "MORPHEUS_ROOT",
                        "value": "${workspaceFolder}"
                    },
                    {
                        "name": "GLOG_v",
                        "value": "10"
                    },
                    {
                        "name": "CUDA_LAUNCH_BLOCKING",
                        "value": "1"
                    }
                ],
                "externalConsole": false,
                "miDebuggerPath": "gdb",
                "name": "Debug MRC from Python (Morpheus-FIL)",
                "program": "python",
                "request": "launch",
                "setupCommands": [
                    {
                        "description": "Enable pretty-printing for gdb",
                        "ignoreFailures": true,
                        "text": "-enable-pretty-printing"
                    },
                    {
                        "description": "Skip stdio-common files",
                        "text": "-interpreter-exec console \"skip -gfi **/bits/*.h\""
                    }
                ],
                "sourceFileMap": {
                    "${workspaceFolder}": {
                        "editorPath": "${workspaceFolder}",
                        "useForBreakpoints": "true"
                    }
                },
                "stopAtEntry": false,
                "symbolLoadInfo": {
                    "exceptionList": "libmrc*.so;cudf_helpers.*;executor.*;morpheus.*;node.*;options.*;pipeline.*;segment.*;subscriber.*;stages.*;messages.*;common*.so",
                    "loadAll": false
                },
                "type": "cppdbg"
            },
            {
                "MIMode": "gdb",
                "args": [
                    "./morpheus/cli.py",
                    "--log_level=DEBUG",
                    "run",
                    "--num_threads=1",
                    "--pipeline_batch_size=128",
                    "--model_max_batch_size=128",
                    "--use_cpp=False",
                    "pipeline-ae",
                    // "--ae_path=models/hammah-models/hammah-role-g-20211017.pkl",
                    "--ae_path=../data/ae_model.pkl",
                    "from-cloudtrail",
                    "--input_glob=models/datasets/validation-data/dfp-cloudtrail-role-g-validation-data.csv",
                    // "--input_glob=./data/red_team.csv",
                    "--max_files=200",
                    "--iterative",
                    "deserialize",
                    "preprocess",
                    "inf-triton",
                    "--model_name=autoencoder-onnx",
                    "--server_url=localhost:8001",
                    "timeseries",
                    "--resolution=10m",
                    "monitor",
                    "--description",
                    "Inference Rate",
                    "--smoothing=0.001",
                    "--unit",
                    "inf"
                    // "add-class",
                    // "filter",
                    // "serialize",
                    // "--include",
                    // "timestamp",
                    // "--exclude",
                    // "^_ts_",
                    // "--exclude",
                    // "^nvidia_smi_log",
                    // "to-kafka",
                    // "--output_topic",
                    // "inference_output",
                    // "to-file",
                    // "--filename=./.tmp/detections.json",
                    // "--overwrite",
                ],
                "cwd": "${workspaceFolder}",
                "environment": [
                    {
                        "name": "MORPHEUS_ROOT",
                        "value": "${workspaceFolder}"
                    },
                    {
                        "name": "GLOG_v",
                        "value": "10"
                    },
                    {
                        "name": "CUDA_LAUNCH_BLOCKING",
                        "value": "1"
                    }
                ],
                "externalConsole": false,
                "miDebuggerPath": "gdb",
                "name": "Debug MRC from Python (Morpheus-AE)",
                "program": "python",
                "request": "launch",
                "setupCommands": [
                    {
                        "description": "Enable pretty-printing for gdb",
                        "ignoreFailures": true,
                        "text": "-enable-pretty-printing"
                    },
                    {
                        "description": "Skip stdio-common files",
                        "text": "-interpreter-exec console \"skip -gfi **/bits/*.h\""
                    }
                ],
                "sourceFileMap": {
                    "${workspaceFolder}": {
                        "editorPath": "${workspaceFolder}",
                        "useForBreakpoints": "true"
                    }
                },
                "stopAtEntry": false,
                "symbolLoadInfo": {
                    "exceptionList": "libmrc*.so;cudf_helpers.*;executor.*;morpheus.*;node.*;options.*;pipeline.*;segment.*;subscriber.*;stages.*;messages.*;common*.so",
                    "loadAll": false
                },
                "type": "cppdbg"
            }
        ]
    },
    "settings": {
        "[cpp]": {
            "editor.detectIndentation": false,
            "editor.formatOnSave": true,
            "editor.semanticHighlighting.enabled": true,
            "editor.suggest.insertMode": "replace",
            "editor.tabSize": 4,
            "editor.wordBasedSuggestions": false,
            "editor.wordWrapColumn": 120
        },
        "[python]": {
            "editor.codeActionsOnSave": {
                "source.organizeImports": true
            },
            "editor.formatOnSave": true,
            "editor.tabSize": 4
        },
        "cmake.configureArgs": [
            "-DCMAKE_MESSAGE_CONTEXT_SHOW=ON", // Show message context by default
            "-DMORPHEUS_USE_CLANG_TIDY=OFF", // If we are using clangd extension, disable clang-tidy in VS Code to prevent double errors
            "-DMORPHEUS_PYTHON_INPLACE_BUILD=ON", // Allow inplace build for python. Use `pip install -e .` from the python folder to install
            "-DMORPHEUS_USE_CCACHE=ON" // Enable ccache when building in vscode
        ],
        "cmake.format.allowOptionalArgumentIndentation": true,
        "docker.languageserver.formatter.ignoreMultilineInstructions": true,
        "editor.rulers": [
            120
        ],
        "files.insertFinalNewline": true,
        "files.trimFinalNewlines": true,
        "files.trimTrailingWhitespace": true,
        "python.analysis.extraPaths": [
            "./examples/digital_fingerprinting/production/morpheus"
        ],
        "python.formatting.provider": "yapf",
        "python.formatting.yapfArgs": [
            "--style=${workspaceFolder}/setup.cfg"
        ],
        "python.linting.flake8Enabled": true,
        "python.linting.pylintArgs": [
            "--rcfile=${workspaceFolder}/pyproject.toml",
            "--init-hook=import sys; sys.path.append(\"${workspaceFolder}\")"
        ],
        "python.linting.pylintEnabled": true,
        "python.testing.pytestArgs": [
            "-s",
            "tests"
        ],
        "python.testing.pytestEnabled": true,
        "python.testing.unittestEnabled": false,
        "rewrap.wrappingColumn": 120
    }
>>>>>>> c285380d
}<|MERGE_RESOLUTION|>--- conflicted
+++ resolved
@@ -1,664 +1,4 @@
 {
-<<<<<<< HEAD
-	"folders": [
-		{
-			"path": ".",
-		}
-	],
-	"settings": {
-		"[cpp]": {
-			"editor.wordBasedSuggestions": false,
-			"editor.suggest.insertMode": "replace",
-			"editor.semanticHighlighting.enabled": true,
-			"editor.tabSize": 4,
-			"editor.detectIndentation": false,
-			"editor.wordWrapColumn": 120,
-			"editor.formatOnSave": true,
-		},
-		"[python]": {
-			"editor.codeActionsOnSave": {
-				"source.organizeImports": true
-			},
-			"editor.formatOnSave": true,
-			"editor.rulers": [
-				120
-			],
-			"editor.tabSize": 4
-		},
-		"[rst]": {
-			"editor.rulers": [
-				120
-			]
-		},
-		"cmake.configureArgs": [
-			"-DCMAKE_MESSAGE_CONTEXT_SHOW=ON", // Show message context by default
-			"-DMORPHEUS_USE_CLANG_TIDY=OFF", // If we are using clangd extension, disable clang-tidy in VS Code to prevent double errors
-			"-DMORPHEUS_PYTHON_INPLACE_BUILD=ON", // Allow inplace build for python. Use `pip install -e .` from the python folder to install
-			"-DMORPHEUS_USE_CCACHE=ON", // Enable ccache when building in vscode
-		],
-		"files.insertFinalNewline": true,
-		"files.trimFinalNewlines": true,
-		"files.trimTrailingWhitespace": true,
-		"python.formatting.provider": "yapf",
-		"python.formatting.yapfArgs": [
-			"--style=${workspaceFolder}/setup.cfg"
-		],
-		"python.linting.flake8Enabled": true,
-		"python.linting.pylintArgs": [
-			"--rcfile=${workspaceFolder}/pyproject.toml",
-			"--init-hook=import sys; sys.path.append(\"${workspaceFolder}\")",
-		],
-		"python.analysis.extraPaths": [
-			"./examples/digital_fingerprinting/production/morpheus"
-		],
-		"python.linting.pylintEnabled": true,
-		"rewrap.wrappingColumn": 120,
-		"python.testing.pytestArgs": [
-			"-s",
-			"tests"
-		],
-		"python.testing.unittestEnabled": false,
-		"python.testing.pytestEnabled": true,
-		"cmake.format.allowOptionalArgumentIndentation": true,
-		"docker.languageserver.formatter.ignoreMultilineInstructions": true
-	},
-	"launch": {
-		"configurations": [
-			{
-				"name": "Python: Run Pipeline (NLP)",
-				"type": "python",
-				"request": "launch",
-				"program": "${workspaceFolder}/morpheus/cli/run.py",
-				"console": "integratedTerminal",
-				"justMyCode": false,
-				"subProcess": true,
-				"cwd": "${workspaceFolder}",
-				"args": [
-					"--log_level=DEBUG",
-					// "--debug",
-					"run",
-					"--num_threads=8",
-					"--pipeline_batch_size=1024",
-					"--model_max_batch_size=32",
-					"--edge_buffer_size=4",
-					"--use_cpp=False",
-					"pipeline-nlp",
-					"--model_seq_length=256",
-					"from-file",
-					"--filename=models/datasets/validation-data/sid-validation-data.csv",
-					"--repeat=50",
-					// "dropna",
-					// "from-kafka",
-					"deserialize",
-					"preprocess",
-					"--vocab_hash_file=./morpheus/data/bert-base-uncased-hash.txt",
-					"--truncation=True",
-					"--do_lower_case=True",
-					"--add_special_tokens=False",
-					"inf-triton",
-					"--model_name=sid-minibert-onnx",
-					"--server_url=localhost:8001",
-					"--force_convert_inputs=True",
-					// "--use_shared_memory=True",
-					"monitor",
-					"--description",
-					"Inference Rate",
-					"--unit",
-					"inf",
-					"add-class",
-					// "filter",
-					"serialize",
-					// "--include",
-					// "timestamp",
-					"--exclude",
-					"^_ts_",
-					"--output_type=json",
-					// "to-kafka",
-					// "--output_topic",
-					// "inference_output",
-					"to-file",
-					"--filename=./.tmp/sid_training_data-nlp.csv",
-					"--overwrite",
-				]
-			},
-			{
-				"name": "Python: Run Pipeline (FIL)",
-				"type": "python",
-				"request": "launch",
-				"program": "${workspaceFolder}/morpheus/cli/run.py",
-				"console": "integratedTerminal",
-				"justMyCode": false,
-				"subProcess": true,
-				"cwd": "${workspaceFolder}",
-				"args": [
-					"--log_level=DEBUG",
-					// "--debug",
-					"run",
-					"--num_threads=8",
-					"--pipeline_batch_size=1024",
-					"--model_max_batch_size=1024",
-					// "--use_cpp=False",
-					"pipeline-fil",
-					"from-file",
-					"--filename=./models/datasets/validation-data/abp-validation-data.jsonlines",
-					"--repeat=200",
-					// "from-kafka",
-					// "dropna",
-					"deserialize",
-					"preprocess",
-					"inf-triton",
-					"--model_name=abp-nvsmi-xgb",
-					"--server_url=localhost:8001",
-					"--force_convert_inputs=True",
-					"monitor",
-					"--description",
-					"Inference Rate",
-					"--smoothing=0.001",
-					"--unit",
-					"inf",
-					"add-class",
-					// "validate",
-					// "--val_file_name=models/datasets/validation-data/abp-validation-data.jsonlines",
-					// "--results_file_name=./.tmp/validation_results-fil.json",
-					// "--overwrite",
-					"filter",
-					"serialize",
-					"--include",
-					"timestamp",
-					"--exclude",
-					"^_ts_",
-					"--exclude",
-					"^nvidia_smi_log",
-					// "to-kafka",
-					// "--output_topic",
-					// "inference_output",
-					"to-file",
-					"--filename=./.tmp/abp-validation-data.csv",
-					"--overwrite",
-				]
-			},
-			{
-				"name": "Python: Run Pipeline (AE)",
-				"type": "python",
-				"request": "launch",
-				"program": "${workspaceFolder}/morpheus/cli/run.py",
-				"console": "integratedTerminal",
-				"justMyCode": false,
-				"subProcess": true,
-				"cwd": "${workspaceFolder}",
-				"args": [
-					"--log_level=DEBUG",
-					"run",
-					"--num_threads=1",
-					"--pipeline_batch_size=1024",
-					"--model_max_batch_size=1024",
-					"--use_cpp=False",
-					"pipeline-ae",
-					"--userid_column_name=userIdentitysessionContextsessionIssueruserName",
-					"--userid_filter=user123",
-					"from-cloudtrail",
-					"--input_glob=models/datasets/validation-data/dfp-cloudtrail-*-input.csv",
-					"--max_files=200",
-					"train-ae",
-					"--train_data_glob=models/datasets/training-data/dfp-*.csv",
-					"--seed=42",
-					"preprocess",
-					"inf-pytorch",
-					"add-scores",
-					"timeseries",
-					"--resolution=1m",
-					"--zscore_threshold=8.0",
-					"--hot_start",
-					"monitor",
-					"--description",
-					"Inference Rate",
-					"--unit",
-					"inf",
-					"validate",
-					"--val_file_name=models/datasets/validation-data/dfp-cloudtrail-user123-validation-data-output.csv",
-					"--results_file_name=./.tmp/validation_results-ae.json",
-					"--index_col=_index_",
-					"--exclude=event_dt",
-					"--rel_tol=0.1",
-					"--overwrite",
-					"serialize",
-					// "--include",
-					// "timestamp",
-					// "--exclude",
-					// "^_ts_",
-					// "--exclude",
-					// "^nvidia_smi_log",
-					// "to-kafka",
-					// "--output_topic",
-					// "inference_output",
-					"to-file",
-					"--filename=./.tmp/detections.csv",
-					"--overwrite",
-				]
-			},
-			{
-				"name": "Python: Run Pipeline (NLP-Phishing)",
-				"type": "python",
-				"request": "launch",
-				"program": "${workspaceFolder}/morpheus/cli/run.py",
-				"console": "integratedTerminal",
-				"justMyCode": false,
-				"subProcess": true,
-				"cwd": "${workspaceFolder}",
-				"args": [
-					"--log_level=DEBUG",
-					// "--debug",
-					"run",
-					"--num_threads=1",
-					"--pipeline_batch_size=1024",
-					"--model_max_batch_size=32",
-					// "--use_cpp=False",
-					"pipeline-nlp",
-					"--labels_file=morpheus/data/labels_phishing.txt",
-					"--model_seq_length=128",
-					"from-file",
-					"--filename=models/datasets/validation-data/phishing-email-validation-data.jsonlines",
-					"--repeat=1",
-					// "dropna",
-					// "from-kafka",
-					"deserialize",
-					"preprocess",
-					"--vocab_hash_file=./morpheus/data/bert-base-uncased-hash.txt",
-					"--truncation=True",
-					// "--stride=",
-					"--do_lower_case=True",
-					"--add_special_tokens=False",
-					"inf-triton",
-					"--model_name=phishing-bert-onnx",
-					"--server_url=localhost:8001",
-					"--force_convert_inputs=True",
-					// "--use_shared_memory=True",
-					"monitor",
-					"--description",
-					"Inference Rate",
-					"--unit",
-					"inf",
-					"add-class",
-					// "--label=pred",
-					// "--threshold=0.7",
-					// "add-scores",
-					// "--label=score",
-					// "filter",
-					"validate",
-					"--val_file_name=models/datasets/validation-data/phishing-email-validation-data.jsonlines",
-					"--results_file_name=./.tmp/validation_results-phishing.json",
-					"--overwrite",
-					"serialize",
-					// "--include",
-					// "timestamp",
-					"--exclude",
-					"^ts_",
-					// "to-kafka",
-					// "--output_topic",
-					// "inference_output",
-					"to-file",
-					"--filename=./.tmp/phishing-detections.jsonlines",
-					"--overwrite",
-				]
-			},
-
-			{
-				"name": "Python: Anomaly Detection Example",
-				"type": "python",
-				"request": "launch",
-				"program": "${workspaceFolder}/examples/abp_pcap_detection/run.py",
-				"console": "integratedTerminal",
-				"cwd": "${workspaceFolder}/examples/abp_pcap_detection",
-				"justMyCode": false,
-				"args": [
-					"--input_file",
-					"../data/pcap_dump.jsonlines",
-					"--output_file",
-					"./.tmp/pcap_output.jsonlines",
-					"--server_url",
-					"localhost:8001",
-					"--model_name",
-					"abp-pcap-xgb"
-				]
-			},
-			{
-				"name": "Python: Sphinx",
-				"type": "python",
-				"request": "launch",
-				"module": "sphinx.cmd.build",
-				"console": "integratedTerminal",
-				"cwd": "${workspaceFolder}/docs",
-				"args": [
-					"-b",
-					"html",
-					"-aE",
-					"-j",
-					"auto",
-					"source",
-					"${workspaceFolder}/build/docs/html",
-				],
-				"justMyCode": false
-			},
-			{
-				"name": "Debug MRC from Python (Morpheus-NLP)",
-				"type": "cppdbg",
-				"request": "launch",
-				"program": "python",
-				"args": [
-					"./morpheus/cli.py",
-					"--log_level=DEBUG",
-					"run",
-					"--num_threads=2",
-					"--pipeline_batch_size=1024",
-					"--model_max_batch_size=32",
-					"--edge_buffer_size=4",
-					"--use_cpp=True",
-					"pipeline-nlp",
-					"--model_seq_length=256",
-					// "--viz_file=.tmp/nlp-viz.png",
-					"from-file",
-					"--filename=models/datasets/validation-data/sid-validation-data.csv",
-					"--repeat=5",
-					//  "--iterative",
-					// "from-kafka",
-					"deserialize",
-					"preprocess",
-					"--vocab_hash_file=./morpheus/data/bert-base-uncased-hash.txt",
-					"--truncation=True",
-					"--do_lower_case=True",
-					"--add_special_tokens=False",
-					"inf-triton",
-					"--model_name=sid-minibert-onnx",
-					"--server_url=localhost:8001",
-					"--force_convert_inputs=True",
-					"monitor",
-					"--description",
-					"Inference Rate",
-					"--unit",
-					"inf",
-					"add-class",
-					// "filter",
-					"serialize",
-					// "--include",
-					// "timestamp",
-					"--exclude",
-					"^_ts_",
-					// "to-kafka",
-					// "--output_topic",
-					// "inference_output",
-					"to-file",
-					"--filename=./.tmp/detections2-nlp.csv",
-					"--overwrite",
-				],
-				"stopAtEntry": false,
-				"cwd": "${workspaceFolder}",
-				"environment": [
-					{
-						"name": "MORPHEUS_ROOT",
-						"value": "${workspaceFolder}"
-					},
-					{
-						"name": "GLOG_v",
-						"value": "10"
-					},
-					{
-						"name": "GLOG_logtostderr",
-						"value": "1"
-					},
-					{
-						"name": "CUDA_LAUNCH_BLOCKING",
-						"value": "1"
-					}
-				],
-				"externalConsole": false,
-				"MIMode": "gdb",
-				"setupCommands": [
-					{
-						"description": "Enable pretty-printing for gdb",
-						"text": "-enable-pretty-printing",
-						"ignoreFailures": true
-					},
-					{
-						"description": "Skip stdio-common files",
-						"text": "-interpreter-exec console \"skip -gfi **/bits/*.h\""
-					},
-				],
-				"symbolLoadInfo": {
-					"loadAll": false,
-					"exceptionList": "libmrc*.so;cudf_helpers.*;executor.*;morpheus.*;node.*;options.*;pipeline.*;segment.*;subscriber.*;stages.*;messages.*;common*.so"
-				},
-				"miDebuggerPath": "gdb",
-				"sourceFileMap": {
-					"${workspaceFolder}": {
-						"editorPath": "${workspaceFolder}",
-						"useForBreakpoints": "true"
-					},
-				},
-			},
-			{
-				"name": "Debug MRC from Python (Morpheus-FIL)",
-				"type": "cppdbg",
-				"request": "launch",
-				"program": "python",
-				"args": [
-					"./morpheus/cli.py",
-					"--log_level=DEBUG",
-					// "--debug",
-					"run",
-					"--num_threads=1",
-					"--pipeline_batch_size=1024",
-					"--model_max_batch_size=1024",
-					// "--use_cpp=False",
-					"pipeline-fil",
-					"from-file",
-					"--filename=models/datasets/validation-data/abp-validation-data.csv",
-					"--repeat=10",
-					"--iterative",
-					// "from-kafka",
-					// "dropna",
-					"deserialize",
-					"preprocess",
-					"inf-triton",
-					"--model_name=abp-nvsmi-xgb",
-					"--server_url=localhost:8001",
-					"--force_convert_inputs=True",
-					"monitor",
-					"--description",
-					"Inference Rate",
-					"--unit",
-					"inf",
-					"add-class",
-					"validate",
-					"--val_file_name=models/datasets/validation-data/abp-validation-data.jsonlines",
-					"--results_file_name=./.tmp/validation_results-fil.json",
-					"--overwrite",
-					// "filter",
-					"serialize",
-					// "--include",
-					// "timestamp",
-					"--exclude",
-					"^_ts_",
-					// "--exclude",
-					// "^nvidia_smi_log",
-					// "to-kafka",
-					// "--output_topic",
-					// "inference_output",
-					"to-file",
-					"--filename=./.tmp/abp-validation-data.csv",
-					"--overwrite",
-				],
-				"stopAtEntry": false,
-				"cwd": "${workspaceFolder}",
-				"environment": [
-					{
-						"name": "MORPHEUS_ROOT",
-						"value": "${workspaceFolder}"
-					},
-					{
-						"name": "GLOG_v",
-						"value": "10"
-					},
-					{
-						"name": "CUDA_LAUNCH_BLOCKING",
-						"value": "1"
-					}
-				],
-				"externalConsole": false,
-				"MIMode": "gdb",
-				"setupCommands": [
-					{
-						"description": "Enable pretty-printing for gdb",
-						"text": "-enable-pretty-printing",
-						"ignoreFailures": true
-					},
-					{
-						"description": "Skip stdio-common files",
-						"text": "-interpreter-exec console \"skip -gfi **/bits/*.h\""
-					},
-				],
-				"symbolLoadInfo": {
-					"loadAll": false,
-					"exceptionList": "libmrc*.so;cudf_helpers.*;executor.*;morpheus.*;node.*;options.*;pipeline.*;segment.*;subscriber.*;stages.*;messages.*;common*.so"
-				},
-				"miDebuggerPath": "gdb",
-				"sourceFileMap": {
-					"${workspaceFolder}": {
-						"editorPath": "${workspaceFolder}",
-						"useForBreakpoints": "true"
-					}
-				},
-			},
-			{
-				"name": "Debug MRC from Python (Morpheus-AE)",
-				"type": "cppdbg",
-				"request": "launch",
-				"program": "python",
-				"args": [
-					"./morpheus/cli.py",
-					"--log_level=DEBUG",
-					"run",
-					"--num_threads=1",
-					"--pipeline_batch_size=128",
-					"--model_max_batch_size=128",
-					"--use_cpp=False",
-					"pipeline-ae",
-					// "--ae_path=models/hammah-models/hammah-role-g-20211017.pkl",
-					"--ae_path=../data/ae_model.pkl",
-					"from-cloudtrail",
-					"--input_glob=models/datasets/validation-data/dfp-cloudtrail-role-g-validation-data.csv",
-					// "--input_glob=./data/red_team.csv",
-					"--max_files=200",
-					"--iterative",
-					"deserialize",
-					"preprocess",
-					"inf-triton",
-					"--model_name=autoencoder-onnx",
-					"--server_url=localhost:8001",
-					"timeseries",
-					"--resolution=10m",
-					"monitor",
-					"--description",
-					"Inference Rate",
-					"--smoothing=0.001",
-					"--unit",
-					"inf",
-					// "add-class",
-					// "filter",
-					// "serialize",
-					// "--include",
-					// "timestamp",
-					// "--exclude",
-					// "^_ts_",
-					// "--exclude",
-					// "^nvidia_smi_log",
-					// "to-kafka",
-					// "--output_topic",
-					// "inference_output",
-					// "to-file",
-					// "--filename=./.tmp/detections.json",
-					// "--overwrite",
-				],
-				"stopAtEntry": false,
-				"cwd": "${workspaceFolder}",
-				"environment": [
-					{
-						"name": "MORPHEUS_ROOT",
-						"value": "${workspaceFolder}"
-					},
-					{
-						"name": "GLOG_v",
-						"value": "10"
-					},
-					{
-						"name": "CUDA_LAUNCH_BLOCKING",
-						"value": "1"
-					}
-				],
-				"externalConsole": false,
-				"MIMode": "gdb",
-				"setupCommands": [
-					{
-						"description": "Enable pretty-printing for gdb",
-						"text": "-enable-pretty-printing",
-						"ignoreFailures": true
-					},
-					{
-						"description": "Skip stdio-common files",
-						"text": "-interpreter-exec console \"skip -gfi **/bits/*.h\""
-					},
-				],
-				"symbolLoadInfo": {
-					"loadAll": false,
-					"exceptionList": "libmrc*.so;cudf_helpers.*;executor.*;morpheus.*;node.*;options.*;pipeline.*;segment.*;subscriber.*;stages.*;messages.*;common*.so"
-				},
-				"miDebuggerPath": "gdb",
-				"sourceFileMap": {
-					"${workspaceFolder}": {
-						"editorPath": "${workspaceFolder}",
-						"useForBreakpoints": "true"
-					}
-				},
-			},
-			{
-				"name": "Python: GNN DGL inference",
-				"type": "python",
-				"request": "launch",
-				"program": "${workspaceFolder}/examples/gnn_fraud_detection_pipeline/run.py",
-				"console": "integratedTerminal",
-				"cwd": "${workspaceFolder}/examples/gnn_fraud_detection_pipeline",
-				"justMyCode": false,
-				"args": [
-					"--input_file",
-					"validation.csv",
-					"--training_file",
-					"training.csv",
-					"--output_file",
-					"result.csv",
-					"--model_dir",
-					"model"
-				]
-			},
-				{
-					"name": "Python: GNN model training",
-					"type": "python",
-					"request": "launch",
-					"program": "${workspaceFolder}/models/training-tuning-scripts/fraud-detection-models/training.py",
-					"console": "integratedTerminal",
-					"cwd": "${workspaceFolder}/models/training-tuning-scripts/fraud-detection-models",
-					"justMyCode": false,
-					"args": [
-						"--training-data=${workspaceFolder}/examples/gnn_fraud_detection_pipeline/training.csv",
-						"--validation-data=${workspaceFolder}/examples/gnn_fraud_detection_pipeline/validation.csv",
-						"--output-file",
-						"result.csv",
-						"--model-dir=models",
-						"--epochs=5"
-					]
-					}
-		],
-		"compounds": []
-	}
-=======
     "folders": [
         {
             "path": "."
@@ -1220,7 +560,44 @@
                     "loadAll": false
                 },
                 "type": "cppdbg"
-            }
+            },
+            {
+				"name": "Python: GNN DGL inference",
+				"type": "python",
+				"request": "launch",
+				"program": "${workspaceFolder}/examples/gnn_fraud_detection_pipeline/run.py",
+				"console": "integratedTerminal",
+				"cwd": "${workspaceFolder}/examples/gnn_fraud_detection_pipeline",
+				"justMyCode": false,
+				"args": [
+					"--input_file",
+					"validation.csv",
+					"--training_file",
+					"training.csv",
+					"--output_file",
+					"result.csv",
+					"--model_dir",
+					"model"
+				]
+			},
+				{
+					"name": "Python: GNN model training",
+					"type": "python",
+					"request": "launch",
+					"program": "${workspaceFolder}/models/training-tuning-scripts/fraud-detection-models/training.py",
+					"console": "integratedTerminal",
+					"cwd": "${workspaceFolder}/models/training-tuning-scripts/fraud-detection-models",
+					"justMyCode": false,
+					"args": [
+						"--training-data=${workspaceFolder}/examples/gnn_fraud_detection_pipeline/training.csv",
+						"--validation-data=${workspaceFolder}/examples/gnn_fraud_detection_pipeline/validation.csv",
+						"--output-file",
+						"result.csv",
+						"--model-dir=models",
+						"--epochs=5"
+					]
+				}
+    
         ]
     },
     "settings": {
@@ -1275,5 +652,4 @@
         "python.testing.unittestEnabled": false,
         "rewrap.wrappingColumn": 120
     }
->>>>>>> c285380d
 }