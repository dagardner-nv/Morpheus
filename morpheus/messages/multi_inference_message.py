--- conflicted
+++ resolved
@@ -14,10 +14,6 @@
 # limitations under the License.
 
 import dataclasses
-<<<<<<< HEAD
-import typing
-=======
->>>>>>> 9cb5a4d8
 
 import morpheus._lib.messages as _messages
 from morpheus.messages.multi_tensor_message import MultiTensorMessage
@@ -56,12 +52,6 @@
     def __setstate__(self, d):
         self.__dict__ = d
 
-<<<<<<< HEAD
-    def __getattr__(self, name: str) -> typing.Any:
-        return self.get_tensor(name)
-
-=======
->>>>>>> 9cb5a4d8
     def get_input(self, name: str):
         """
         Get input stored in the InferenceMemory container. Alias for `MultiInferenceMessage.get_tensor`.
@@ -78,11 +68,7 @@
 
         Raises
         ------
-<<<<<<< HEAD
-        AttributeError
-=======
         KeyError
->>>>>>> 9cb5a4d8
             When no matching input tensor exists.
         """
         return self.get_tensor(name)
