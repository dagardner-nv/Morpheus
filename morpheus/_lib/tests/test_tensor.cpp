/**
 * SPDX-FileCopyrightText: Copyright (c) 2021-2023, NVIDIA CORPORATION & AFFILIATES. All rights reserved.
 * SPDX-License-Identifier: Apache-2.0
 *
 * Licensed under the Apache License, Version 2.0 (the "License");
 * you may not use this file except in compliance with the License.
 * You may obtain a copy of the License at
 *
 * http://www.apache.org/licenses/LICENSE-2.0
 *
 * Unless required by applicable law or agreed to in writing, software
 * distributed under the License is distributed on an "AS IS" BASIS,
 * WITHOUT WARRANTIES OR CONDITIONS OF ANY KIND, either express or implied.
 * See the License for the specific language governing permissions and
 * limitations under the License.
 */

#include "./test_morpheus.hpp"  // IWYU pragma: associated

<<<<<<< HEAD
#include "morpheus/objects/dtype.hpp"              // for DType
#include "morpheus/objects/memory_descriptor.hpp"  // for MemoryDescriptor
#include "morpheus/objects/rmm_tensor.hpp"         // for RMMTensor
#include "morpheus/objects/tensor.hpp"             // for Tensor::create
#include "morpheus/objects/tensor_object.hpp"      // for TensorIndex
#include "morpheus/utilities/tensor_util.hpp"      // for TensorUtils, TensorUtils::shape_type_t
=======
#include "morpheus/objects/dtype.hpp"  // for DType
#include "morpheus/objects/rmm_tensor.hpp"
#include "morpheus/objects/tensor_object.hpp"  // for ITensor
#include "morpheus/types.hpp"                  // for ShapeType, TensorIndex
#include "morpheus/utilities/tensor_util.hpp"  // for TensorUtils
>>>>>>> 9cb5a4d8

#include <cuda_runtime.h>
#include <gtest/gtest.h>  // for AssertionResult, SuiteApiResolver, TestInfo, EXPECT_TRUE, Message, TEST_F, Test, TestFactoryImpl, TestPartResult
#include <mrc/cuda/common.hpp>
#include <rmm/cuda_stream_view.hpp>
#include <rmm/device_buffer.hpp>
#include <rmm/mr/device/per_device_resource.hpp>

#include <cstddef>  // for size_t
#include <memory>   // shared_ptr
#include <string>   // for allocator, operator==, basic_string, string
#include <vector>   // for vector
// IWYU pragma: no_include "morpheus/utilities/string_util.hpp"
// IWYU thinks we need ext/new_allocator.h for size_t for some reason
// IWYU pragma: no_include <ext/new_allocator.h>

using namespace morpheus;

class TestTensor : public ::testing::Test
{
  protected:
    void SetUp() override {}
    void TearDown() override {}
};

TEST_F(TestTensor, UtilsShapeString)
{
    ShapeType shape = {100, 10, 1};
    auto shape_str  = TensorUtils::shape_to_string(shape);
    EXPECT_TRUE(shape_str == std::string("(100, 10, 1)"));
}

TEST_F(TestTensor, GetElementStride)
{
    EXPECT_EQ(TensorUtils::get_element_stride<TensorIndex>({10, 1}), ShapeType({10, 1}));
    EXPECT_EQ(TensorUtils::get_element_stride<TensorIndex>({1, 13}), ShapeType({1, 13}));
    EXPECT_EQ(TensorUtils::get_element_stride<TensorIndex>({8, 104}), ShapeType({1, 13}));
    EXPECT_EQ(TensorUtils::get_element_stride<TensorIndex>({8, 16, 112}), ShapeType({1, 2, 14}));

    EXPECT_EQ(TensorUtils::get_element_stride<std::size_t>({10, 1}), std::vector<std::size_t>({10, 1}));
    EXPECT_EQ(TensorUtils::get_element_stride<std::size_t>({1, 13}), std::vector<std::size_t>({1, 13}));
    EXPECT_EQ(TensorUtils::get_element_stride<std::size_t>({8, 104}), std::vector<std::size_t>({1, 13}));
    EXPECT_EQ(TensorUtils::get_element_stride<std::size_t>({8, 16, 112}), std::vector<std::size_t>({1, 2, 14}));

    {
        auto results = TensorUtils::get_element_stride<TensorIndex, std::size_t>({10, 1});
        EXPECT_EQ(results, ShapeType({10, 1}));
    }

    {
        auto results = TensorUtils::get_element_stride<TensorIndex, std::size_t>({1, 13});
        EXPECT_EQ(results, ShapeType({1, 13}));
    }

    {
        auto results = TensorUtils::get_element_stride<TensorIndex, std::size_t>({8, 104});
        EXPECT_EQ(results, ShapeType({1, 13}));
    }

    {
        auto results = TensorUtils::get_element_stride<TensorIndex, std::size_t>({8, 16, 112});
        EXPECT_EQ(results, ShapeType({1, 2, 14}));
    }
}

TEST_F(TestTensor, AsType)
{
    std::vector<float> float_vec{5.1, 2.2, 8.3, 9.4, 8.5, 2.6, 1.7, 8.1};

    DType float_type(TypeId::FLOAT32);

    auto float_buffer =
        std::make_shared<rmm::device_buffer>(float_vec.size() * float_type.item_size(), rmm::cuda_stream_per_thread);

    MRC_CHECK_CUDA(cudaMemcpy(float_buffer->data(), float_vec.data(), float_buffer->size(), cudaMemcpyHostToDevice));

    std::vector<TensorIndex> shape{4, 2};
    std::vector<TensorIndex> stride{1, 4};
    auto float_tensor = std::make_shared<RMMTensor>(float_buffer, 0, float_type, shape, stride);

    DType double_type(TypeId::FLOAT64);
    auto double_tensor = float_tensor->as_type(double_type);

    EXPECT_EQ(float_vec.size(), double_tensor->count());
    EXPECT_EQ(float_vec.size() * double_type.item_size(), double_tensor->bytes());

    std::vector<double> double_vec(float_vec.size());
    MRC_CHECK_CUDA(
        cudaMemcpy(double_vec.data(), double_tensor->data(), double_tensor->bytes(), cudaMemcpyDeviceToHost));

    EXPECT_EQ(double_vec.size(), float_vec.size());
    for (std::size_t i = 0; i < double_vec.size(); ++i)
    {
        EXPECT_DOUBLE_EQ(double_vec[i], float_vec[i]);
    }
}

TEST_F(TestTensor, Create)
{
    const std::size_t count = 100;
    const auto dtype        = DType::create<float>();
    auto buffer = std::make_shared<rmm::device_buffer>(count * dtype.item_size(), rmm::cuda_stream_per_thread);

    auto tensor = Tensor::create(buffer, dtype, {20, 5}, {1, 20});

    EXPECT_EQ(tensor.data(), buffer->data());
    EXPECT_EQ(tensor.dtype(), dtype);
    EXPECT_EQ(tensor.count(), count);
    EXPECT_EQ(tensor.rank(), 2);
    EXPECT_EQ(tensor.dtype_size(), dtype.item_size());
    EXPECT_EQ(tensor.get_numpy_typestr(), dtype.type_str());

    EXPECT_EQ(tensor.get_shape().size(), 2);
    EXPECT_EQ(tensor.get_shape()[0], 20);
    EXPECT_EQ(tensor.shape(0), 20);
    EXPECT_EQ(tensor.get_shape()[1], 5);
    EXPECT_EQ(tensor.shape(1), 5);

    EXPECT_EQ(tensor.get_stride().size(), 2);
    EXPECT_EQ(tensor.get_stride()[0], 1);
    EXPECT_EQ(tensor.stride(0), 1);
    EXPECT_EQ(tensor.get_stride()[1], 20);
    EXPECT_EQ(tensor.stride(1), 20);

    EXPECT_NE(tensor.get_memory(), nullptr);
    EXPECT_EQ(tensor.get_memory()->cuda_stream, rmm::cuda_stream_per_thread);
    EXPECT_EQ(tensor.get_memory()->memory_resource, rmm::mr::get_current_device_resource());
}

TEST_F(TestTensor, UtilsValidateShapeAndStride)
{
    // validate shape and stride works off element count without knowledge
    // the dtype size
    //
    // stride 1 tensors must have a sorted_index(shape).begin() == 1

    const std::size_t bytes = 32 * 1024 * 1024;  // 32 MB

    auto buffer = std::make_shared<rmm::device_buffer>(bytes, rmm::cuda_stream_per_thread);

    RMMTensor t0(buffer, 0, DType::create<float>(), {3, 320, 320});

    std::vector<TensorIndex> shape;
    t0.get_shape(shape);

    std::vector<TensorIndex> stride;
    t0.get_stride(stride);

    EXPECT_TRUE(TensorUtils::has_contiguous_stride(shape, stride));
    EXPECT_TRUE(TensorUtils::validate_shape_and_stride(shape, stride));

    EXPECT_EQ(stride, std::vector<TensorIndex>({320 * 320, 320, 1}));
}<|MERGE_RESOLUTION|>--- conflicted
+++ resolved
@@ -17,20 +17,13 @@
 
 #include "./test_morpheus.hpp"  // IWYU pragma: associated
 
-<<<<<<< HEAD
 #include "morpheus/objects/dtype.hpp"              // for DType
 #include "morpheus/objects/memory_descriptor.hpp"  // for MemoryDescriptor
 #include "morpheus/objects/rmm_tensor.hpp"         // for RMMTensor
 #include "morpheus/objects/tensor.hpp"             // for Tensor::create
 #include "morpheus/objects/tensor_object.hpp"      // for TensorIndex
-#include "morpheus/utilities/tensor_util.hpp"      // for TensorUtils, TensorUtils::shape_type_t
-=======
-#include "morpheus/objects/dtype.hpp"  // for DType
-#include "morpheus/objects/rmm_tensor.hpp"
-#include "morpheus/objects/tensor_object.hpp"  // for ITensor
-#include "morpheus/types.hpp"                  // for ShapeType, TensorIndex
-#include "morpheus/utilities/tensor_util.hpp"  // for TensorUtils
->>>>>>> 9cb5a4d8
+#include "morpheus/types.hpp"                      // for ShapeType, TensorIndex
+#include "morpheus/utilities/tensor_util.hpp"      // for TensorUtils
 
 #include <cuda_runtime.h>
 #include <gtest/gtest.h>  // for AssertionResult, SuiteApiResolver, TestInfo, EXPECT_TRUE, Message, TEST_F, Test, TestFactoryImpl, TestPartResult
