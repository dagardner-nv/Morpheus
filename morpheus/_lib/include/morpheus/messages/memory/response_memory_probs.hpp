--- conflicted
+++ resolved
@@ -19,11 +19,7 @@
 
 #include "morpheus/messages/memory/response_memory.hpp"
 #include "morpheus/objects/tensor_object.hpp"
-<<<<<<< HEAD
-#include "morpheus/utilities/cupy_util.hpp"  // for CupyUtil::tensor_map_t
-=======
 #include "morpheus/types.hpp"  // for TensorMap
->>>>>>> 9cb5a4d8
 
 #include <cudf/types.hpp>
 #include <pybind11/pytypes.h>
@@ -61,11 +57,7 @@
      * @param count
      * @param tensors
      */
-<<<<<<< HEAD
-    ResponseMemoryProbs(size_t count, CupyUtil::tensor_map_t&& tensors);
-=======
     ResponseMemoryProbs(size_t count, TensorMap&& tensors);
->>>>>>> 9cb5a4d8
 
     /**
      * @brief Returns the tensor named 'probs'. alias for `get_tensor("probs")`
@@ -101,19 +93,11 @@
     static std::shared_ptr<ResponseMemoryProbs> init(cudf::size_type count, pybind11::object probs);
 
     /**
-<<<<<<< HEAD
-     * @brief Get the response memory probs object (alias for `get_tensor("probs")`)
-     *
-     * @param self
-     * @return pybind11::object
-     * @throws pybind11::key_error When no matching tensor exists.
-=======
      * @brief Get the response memory probs object ()
      *
      * @param self
      * @return pybind11::object
      * @throws pybind11::key_error When no tensor named "probs" exists.
->>>>>>> 9cb5a4d8
      */
     static pybind11::object get_probs(ResponseMemoryProbs& self);
 
