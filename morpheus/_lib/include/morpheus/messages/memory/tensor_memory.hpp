--- conflicted
+++ resolved
@@ -17,19 +17,13 @@
 
 #pragma once
 
-<<<<<<< HEAD
-#include "morpheus/objects/tensor_object.hpp"  // for TensorIndex, TensorObject
-#include "morpheus/utilities/cupy_util.hpp"    // for CupyUtil
+#include "morpheus/types.hpp"                // for TensorMap, TensorIndex
+#include "morpheus/utilities/cupy_util.hpp"  // for CupyUtil
 
 #include <pybind11/pytypes.h>  // for object
 
 #include <cstddef>  // for size_t
 #include <memory>   // for shared_ptr
-=======
-#include "morpheus/types.hpp"  // for TensorMap, TensorIndex
-
-#include <cstddef>  // for size_t
->>>>>>> e3c6f52f
 #include <string>
 #include <utility>  // for pair
 #include <vector>
@@ -66,19 +60,11 @@
      * @param count
      * @param tensors
      */
-<<<<<<< HEAD
-    TensorMemory(size_t count, CupyUtil::tensor_map_t&& tensors);
-    virtual ~TensorMemory() = default;
-
-    size_t count{0};
-    CupyUtil::tensor_map_t tensors;
-=======
     TensorMemory(size_t count, TensorMap&& tensors);
     virtual ~TensorMemory() = default;
 
     size_t count{0};
     TensorMap tensors;
->>>>>>> e3c6f52f
 
     /**
      * @brief Verify whether the specified tensor name is present in the tensor memory
@@ -94,11 +80,10 @@
      *
      * @param ranges
      * @param num_selected_rows
-<<<<<<< HEAD
-     * @return CupyUtil::tensor_map_t
+     * @return TensorMap
      */
-    CupyUtil::tensor_map_t copy_tensor_ranges(const std::vector<std::pair<TensorIndex, TensorIndex>>& ranges,
-                                              size_t num_selected_rows) const;
+    TensorMap copy_tensor_ranges(const std::vector<std::pair<TensorIndex, TensorIndex>>& ranges,
+                                 size_t num_selected_rows) const;
 
     /**
      * @brief Set the tensor object identified by `name`
@@ -115,7 +100,7 @@
      * @param tensors
      * @throws std::length_error If the number of rows in the `tensors` do not match `count`.
      */
-    void set_tensors(CupyUtil::tensor_map_t&& tensors);
+    void set_tensors(TensorMap&& tensors);
 
   protected:
     /**
@@ -134,7 +119,7 @@
      *
      * @param tensors
      */
-    void check_tensors_length(const CupyUtil::tensor_map_t& tensors);
+    void check_tensors_length(const TensorMap& tensors);
 };
 
 /****** TensorMemoryInterfaceProxy *************************/
@@ -194,12 +179,6 @@
      * @param cupy_tensor
      */
     static void set_tensor(TensorMemory& self, const std::string name, const pybind11::object& cupy_tensor);
-=======
-     * @return TensorMap
-     */
-    TensorMap copy_tensor_ranges(const std::vector<std::pair<TensorIndex, TensorIndex>>& ranges,
-                                 size_t num_selected_rows) const;
->>>>>>> e3c6f52f
 };
 
 #pragma GCC visibility pop
