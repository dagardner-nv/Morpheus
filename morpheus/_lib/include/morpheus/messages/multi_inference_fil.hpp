/**
 * SPDX-FileCopyrightText: Copyright (c) 2021-2023, NVIDIA CORPORATION & AFFILIATES. All rights reserved.
 * SPDX-License-Identifier: Apache-2.0
 *
 * Licensed under the Apache License, Version 2.0 (the "License");
 * you may not use this file except in compliance with the License.
 * You may obtain a copy of the License at
 *
 * http://www.apache.org/licenses/LICENSE-2.0
 *
 * Unless required by applicable law or agreed to in writing, software
 * distributed under the License is distributed on an "AS IS" BASIS,
 * WITHOUT WARRANTIES OR CONDITIONS OF ANY KIND, either express or implied.
 * See the License for the specific language governing permissions and
 * limitations under the License.
 */

#pragma once

#include "morpheus/messages/memory/inference_memory.hpp"  // for InferenceMemory
#include "morpheus/messages/meta.hpp"                     // for MessageMeta
#include "morpheus/messages/multi_inference.hpp"
#include "morpheus/objects/tensor_object.hpp"
#include "morpheus/types.hpp"  // for TensorIndex

#include <pybind11/pytypes.h>  // for object

#include <memory>

namespace morpheus {
/****** Component public implementations *******************/
/****** MultiInferenceFILMessage****************************************/

/**
 * @addtogroup messages
 * @{
 * @file
 */

/**
 * A stronger typed version of `MultiInferenceMessage` that is used for FIL workloads. Helps ensure the
 * proper inputs are set and eases debugging.
 *
 */
#pragma GCC visibility push(default)
class MultiInferenceFILMessage : public DerivedMultiMessage<MultiInferenceFILMessage, MultiInferenceMessage>
{
  public:
    /**
     * @brief Construct a new Multi Inference FIL Message object
     *
     * @param meta Holds a data table, in practice a cudf DataFrame, with the ability to return both Python and
     * C++ representations of the table
     * @param mess_offset Offset into the metadata batch
     * @param mess_count Messages count
     * @param memory Holds the generic tensor data in cupy arrays that will be used for inference stages
     * @param offset Message offset in inference memory object
     * @param count Message count in inference memory object
     */
<<<<<<< HEAD
    MultiInferenceFILMessage(std::shared_ptr<MessageMeta> meta,
                             size_t mess_offset                      = 0,
                             std::optional<size_t> mess_count        = std::nullopt,
                             std::shared_ptr<InferenceMemory> memory = nullptr,
                             size_t offset                           = 0,
                             std::optional<size_t> count             = std::nullopt);
=======
    MultiInferenceFILMessage(std::shared_ptr<morpheus::MessageMeta> meta,
                             TensorIndex mess_offset,
                             TensorIndex mess_count,
                             std::shared_ptr<morpheus::InferenceMemory> memory,
                             TensorIndex offset,
                             TensorIndex count);
>>>>>>> 8843cd71

    /**
     * @brief Returns the 'input__0' tensor, throws a `std::runtime_error` if it does not exist
     *
     * @param name
     * @return const TensorObject
     * @throws std::runtime_error If no tensor named "input__0" exists
     */
    const TensorObject get_input__0() const;

    /**
     * @brief Sets a tensor named 'input__0'
     *
     * @param input__0
     */
    void set_input__0(const TensorObject& input__0);

    /**
     * @brief Returns the 'seq_ids' tensor, throws a `std::runtime_error` if it does not exist
     *
     * @param name
     * @return const TensorObject
     * @throws std::runtime_error If no tensor named "seq_ids" exists
     */
    const TensorObject get_seq_ids() const;

    /**
     * @brief Sets a tensor named 'seq_ids'
     *
     * @param seq_ids
     */
    void set_seq_ids(const TensorObject& seq_ids);
};

/****** MultiInferenceFILMessageInterfaceProxy *************************/
/**
 * @brief Interface proxy, used to insulate python bindings.
 */
struct MultiInferenceFILMessageInterfaceProxy : public MultiInferenceMessageInterfaceProxy
{
    /**
     * @brief Create and initialize a MultiInferenceFILMessage, and return a shared pointer to the result
     *
     * @param meta Holds a data table, in practice a cudf DataFrame, with the ability to return both Python and
     * C++ representations of the table
     * @param mess_offset Offset into the metadata batch
     * @param mess_count Messages count
     * @param memory Holds the generic tensor data in cupy arrays that will be used for inference stages
     * @param offset Message offset in inference memory object
     * @param count Message count in inference memory object
     * @return std::shared_ptr<MultiInferenceFILMessage>
     */
    static std::shared_ptr<MultiInferenceFILMessage> init(std::shared_ptr<MessageMeta> meta,
<<<<<<< HEAD
                                                          size_t mess_offset,
                                                          std::optional<size_t> mess_count,
                                                          std::shared_ptr<InferenceMemory> memory,
                                                          size_t offset,
                                                          std::optional<size_t> count);
=======
                                                          TensorIndex mess_offset,
                                                          TensorIndex mess_count,
                                                          std::shared_ptr<InferenceMemory> memory,
                                                          TensorIndex offset,
                                                          TensorIndex count);
>>>>>>> 8843cd71

    /**
     * @brief Get  'input__0' tensor as a python object
     *
     * @param self
     * @return pybind11::object
     * @throws pybind11::attribute_error When no tensor named "input__0" exists.
     */
    static pybind11::object input__0(MultiInferenceFILMessage& self);

    /**
     * @brief Get 'seq_ids' tensor as a python object
     *
     * @param self
     * @return pybind11::object
     * @throws pybind11::attribute_error When no tensor named "seq_ids" exists.
     */
    static pybind11::object seq_ids(MultiInferenceFILMessage& self);
};
#pragma GCC visibility pop
/** @} */  // end of group
}  // namespace morpheus<|MERGE_RESOLUTION|>--- conflicted
+++ resolved
@@ -57,21 +57,12 @@
      * @param offset Message offset in inference memory object
      * @param count Message count in inference memory object
      */
-<<<<<<< HEAD
     MultiInferenceFILMessage(std::shared_ptr<MessageMeta> meta,
-                             size_t mess_offset                      = 0,
-                             std::optional<size_t> mess_count        = std::nullopt,
-                             std::shared_ptr<InferenceMemory> memory = nullptr,
-                             size_t offset                           = 0,
-                             std::optional<size_t> count             = std::nullopt);
-=======
-    MultiInferenceFILMessage(std::shared_ptr<morpheus::MessageMeta> meta,
-                             TensorIndex mess_offset,
-                             TensorIndex mess_count,
-                             std::shared_ptr<morpheus::InferenceMemory> memory,
-                             TensorIndex offset,
-                             TensorIndex count);
->>>>>>> 8843cd71
+                             TensorIndex mess_offset                           = 0,
+                             TensorIndex mess_count                            = -1,
+                             std::shared_ptr<morpheus::InferenceMemory> memory = nullptr,
+                             TensorIndex offset                                = 0,
+                             TensorIndex count                                 = -1);
 
     /**
      * @brief Returns the 'input__0' tensor, throws a `std::runtime_error` if it does not exist
@@ -125,19 +116,11 @@
      * @return std::shared_ptr<MultiInferenceFILMessage>
      */
     static std::shared_ptr<MultiInferenceFILMessage> init(std::shared_ptr<MessageMeta> meta,
-<<<<<<< HEAD
-                                                          size_t mess_offset,
-                                                          std::optional<size_t> mess_count,
-                                                          std::shared_ptr<InferenceMemory> memory,
-                                                          size_t offset,
-                                                          std::optional<size_t> count);
-=======
                                                           TensorIndex mess_offset,
                                                           TensorIndex mess_count,
                                                           std::shared_ptr<InferenceMemory> memory,
                                                           TensorIndex offset,
                                                           TensorIndex count);
->>>>>>> 8843cd71
 
     /**
      * @brief Get  'input__0' tensor as a python object
