--- conflicted
+++ resolved
@@ -57,21 +57,12 @@
      * @param offset Message offset in inference memory object
      * @param count Message count in inference memory object
      */
-<<<<<<< HEAD
     MultiInferenceNLPMessage(std::shared_ptr<MessageMeta> meta,
-                             size_t mess_offset                      = 0,
-                             std::optional<size_t> mess_count        = std::nullopt,
+                             TensorIndex mess_offset = 0,
+                             TensorIndex mess_count = -1,
                              std::shared_ptr<InferenceMemory> memory = nullptr,
-                             size_t offset                           = 0,
-                             std::optional<size_t> count             = std::nullopt);
-=======
-    MultiInferenceNLPMessage(std::shared_ptr<morpheus::MessageMeta> meta,
-                             TensorIndex mess_offset,
-                             TensorIndex mess_count,
-                             std::shared_ptr<morpheus::InferenceMemory> memory,
-                             TensorIndex offset,
-                             TensorIndex count);
->>>>>>> 8843cd71
+                             TensorIndex offset = 0,
+                             TensorIndex count = -1);
 
     /**
      * @brief Returns the 'input_ids' tensor, throws a `std::runtime_error` if it does not exist.
@@ -141,19 +132,11 @@
      * @return std::shared_ptr<MultiInferenceNLPMessage>
      */
     static std::shared_ptr<MultiInferenceNLPMessage> init(std::shared_ptr<MessageMeta> meta,
-<<<<<<< HEAD
-                                                          size_t mess_offset,
-                                                          std::optional<size_t> mess_count,
-                                                          std::shared_ptr<InferenceMemory> memory,
-                                                          size_t offset,
-                                                          std::optional<size_t> count);
-=======
                                                           TensorIndex mess_offset,
                                                           TensorIndex mess_count,
                                                           std::shared_ptr<InferenceMemory> memory,
                                                           TensorIndex offset,
                                                           TensorIndex count);
->>>>>>> 8843cd71
 
     /**
      * @brief Get  'input_ids' tensor as a python object
