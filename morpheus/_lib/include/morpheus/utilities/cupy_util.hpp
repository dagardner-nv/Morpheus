--- conflicted
+++ resolved
@@ -23,10 +23,7 @@
 #include <pybind11/pytypes.h>
 
 #include <map>
-<<<<<<< HEAD
-=======
 #include <string>
->>>>>>> 3635018b
 
 namespace morpheus {
 /****** Component public implementations *******************/
