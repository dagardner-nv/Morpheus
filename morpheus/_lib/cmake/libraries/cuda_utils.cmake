# =============================================================================
# Copyright (c) 2020-2022, NVIDIA CORPORATION.
#
# Licensed under the Apache License, Version 2.0 (the "License"); you may not use this file except
# in compliance with the License. You may obtain a copy of the License at
#
# http://www.apache.org/licenses/LICENSE-2.0
#
# Unless required by applicable law or agreed to in writing, software distributed under the License
# is distributed on an "AS IS" BASIS, WITHOUT WARRANTIES OR CONDITIONS OF ANY KIND, either express
# or implied. See the License for the specific language governing permissions and limitations under
# the License.
# =============================================================================

list(APPEND CMAKE_MESSAGE_CONTEXT "cuda_utils")

find_package(pybind11 REQUIRED)

# Place the two cuda sources in their own target and disable IWYU for that target.
add_library(cuda_utils_objs
<<<<<<< HEAD
OBJECT
      ${MORPHEUS_LIB_ROOT}/src/utilities/matx_util.cu
      )
=======
  OBJECT
    ${MORPHEUS_LIB_ROOT}/src/utilities/matx_util.cu
    ${MORPHEUS_LIB_ROOT}/src/utilities/type_util.cu
)
>>>>>>> 882e2a92

set_target_properties(
    cuda_utils_objs
    PROPERTIES
      CUDA_STANDARD 17
      CUDA_STANDARD_REQUIRED ON
      C_INCLUDE_WHAT_YOU_USE ""
      CXX_INCLUDE_WHAT_YOU_USE ""
      EXPORT_COMPILE_COMMANDS OFF
)

target_include_directories(cuda_utils_objs
    PUBLIC
      "${MORPHEUS_LIB_ROOT}/include"
      cudf::cudf
      matx::matx
      mrc::pymrc
)

target_link_libraries(cuda_utils_objs
    PUBLIC
      cudf::cudf
      matx::matx
      mrc::pymrc
)

add_library(cuda_utils
    SHARED
    $<TARGET_OBJECTS:cuda_utils_objs>
      ${MORPHEUS_LIB_ROOT}/src/objects/data_table.cpp
      ${MORPHEUS_LIB_ROOT}/src/objects/dev_mem_info.cpp
      ${MORPHEUS_LIB_ROOT}/src/objects/dtype.cpp
      ${MORPHEUS_LIB_ROOT}/src/objects/table_info.cpp
      ${MORPHEUS_LIB_ROOT}/src/objects/tensor_object.cpp
      ${MORPHEUS_LIB_ROOT}/src/utilities/tensor_util.cpp
)

target_include_directories(cuda_utils
    PUBLIC
      "${MORPHEUS_LIB_ROOT}/include"
)

target_link_libraries(cuda_utils
    PUBLIC
      mrc::pymrc
      matx::matx
      cudf::cudf
      Python3::NumPy
      pybind11::pybind11
)

set_target_properties(
    cuda_utils
    PROPERTIES
      CUDA_STANDARD 17
      CUDA_STANDARD_REQUIRED ON
)

set_target_properties(cuda_utils
    PROPERTIES OUTPUT_NAME ${PROJECT_NAME}_utils
)

message(STATUS " Install dest: (cuda_utils) ${MORPHEUS_LIB_INSTALL_DIR}")
install(
    TARGETS
      cuda_utils
    EXPORT
      ${PROJECT_NAME}-exports
    LIBRARY DESTINATION
      "${MORPHEUS_LIB_INSTALL_DIR}"
    COMPONENT Wheel
)

if (MORPHEUS_PYTHON_INPLACE_BUILD)
  inplace_build_copy(cuda_utils ${MORPHEUS_LIB_ROOT})
endif()

list(POP_BACK CMAKE_MESSAGE_CONTEXT)<|MERGE_RESOLUTION|>--- conflicted
+++ resolved
@@ -18,16 +18,9 @@
 
 # Place the two cuda sources in their own target and disable IWYU for that target.
 add_library(cuda_utils_objs
-<<<<<<< HEAD
-OBJECT
+  OBJECT
       ${MORPHEUS_LIB_ROOT}/src/utilities/matx_util.cu
-      )
-=======
-  OBJECT
-    ${MORPHEUS_LIB_ROOT}/src/utilities/matx_util.cu
-    ${MORPHEUS_LIB_ROOT}/src/utilities/type_util.cu
 )
->>>>>>> 882e2a92
 
 set_target_properties(
     cuda_utils_objs
