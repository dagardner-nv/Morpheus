/**
 * SPDX-FileCopyrightText: Copyright (c) 2021-2023, NVIDIA CORPORATION & AFFILIATES. All rights reserved.
 * SPDX-License-Identifier: Apache-2.0
 *
 * Licensed under the Apache License, Version 2.0 (the "License");
 * you may not use this file except in compliance with the License.
 * You may obtain a copy of the License at
 *
 * http://www.apache.org/licenses/LICENSE-2.0
 *
 * Unless required by applicable law or agreed to in writing, software
 * distributed under the License is distributed on an "AS IS" BASIS,
 * WITHOUT WARRANTIES OR CONDITIONS OF ANY KIND, either express or implied.
 * See the License for the specific language governing permissions and
 * limitations under the License.
 */

#include "morpheus/messages/memory/inference_memory_nlp.hpp"

#include "morpheus/messages/memory/inference_memory.hpp"
<<<<<<< HEAD
#include "morpheus/utilities/cupy_util.hpp"  // for CupyUtil
=======
#include "morpheus/types.hpp"  // for TensorMap
#include "morpheus/utilities/cupy_util.hpp"
>>>>>>> e3c6f52f

#include <cudf/types.hpp>  // for size_type
#include <pybind11/pytypes.h>

#include <cstddef>
#include <map>        // this->tensors is a map
#include <stdexcept>  // for runtime_error
#include <utility>    // for move, pair

namespace morpheus {
/****** Component public implementations *******************/
/****** InferenceMemoryNLP ****************************************/
InferenceMemoryNLP::InferenceMemoryNLP(std::size_t count,
                                       TensorObject&& input_ids,
                                       TensorObject&& input_mask,
                                       TensorObject&& seq_ids) :
  InferenceMemory(count)
{
    set_tensor("input_ids", std::move(input_ids));
    set_tensor("input_mask", std::move(input_mask));
    set_tensor("seq_ids", std::move(seq_ids));
}

const TensorObject& InferenceMemoryNLP::get_input_ids() const
{
    auto found = this->tensors.find("input_ids");
    if (found == this->tensors.end())
    {
        throw std::runtime_error("Tensor: 'input_ids' not found in memory");
    }

    return found->second;
}

void InferenceMemoryNLP::set_input_ids(TensorObject&& input_ids)
{
    set_tensor("input_ids", std::move(input_ids));
}

const TensorObject& InferenceMemoryNLP::get_input_mask() const
{
    auto found = this->tensors.find("input_mask");
    if (found == this->tensors.end())
    {
        throw std::runtime_error("Tensor: 'input_mask' not found in memory");
    }

    return found->second;
}

void InferenceMemoryNLP::set_input_mask(TensorObject&& input_mask)
{
    set_tensor("input_mask", std::move(input_mask));
}

const TensorObject& InferenceMemoryNLP::get_seq_ids() const
{
    auto found = this->tensors.find("seq_ids");
    if (found == this->tensors.end())
    {
        throw std::runtime_error("Tensor: 'seq_ids' not found in memory");
    }

    return found->second;
}

void InferenceMemoryNLP::set_seq_ids(TensorObject&& seq_ids)
{
    set_tensor("seq_ids", std::move(seq_ids));
}

/****** InferenceMemoryNLPInterfaceProxy *************************/
std::shared_ptr<InferenceMemoryNLP> InferenceMemoryNLPInterfaceProxy::init(cudf::size_type count,
                                                                           pybind11::object input_ids,
                                                                           pybind11::object input_mask,
                                                                           pybind11::object seq_ids)
{
    // Convert the cupy arrays to tensors
    return std::make_shared<InferenceMemoryNLP>(count,
                                                std::move(CupyUtil::cupy_to_tensor(input_ids)),
                                                std::move(CupyUtil::cupy_to_tensor(input_mask)),
                                                std::move(CupyUtil::cupy_to_tensor(seq_ids)));
}

pybind11::object InferenceMemoryNLPInterfaceProxy::get_input_ids(InferenceMemoryNLP& self)
{
    return CupyUtil::tensor_to_cupy(self.get_input_ids());
}

void InferenceMemoryNLPInterfaceProxy::set_input_ids(InferenceMemoryNLP& self, pybind11::object cupy_values)
{
    self.set_input_ids(CupyUtil::cupy_to_tensor(cupy_values));
}

pybind11::object InferenceMemoryNLPInterfaceProxy::get_input_mask(InferenceMemoryNLP& self)
{
    return CupyUtil::tensor_to_cupy(self.get_input_mask());
}

void InferenceMemoryNLPInterfaceProxy::set_input_mask(InferenceMemoryNLP& self, pybind11::object cupy_values)
{
    return self.set_input_mask(CupyUtil::cupy_to_tensor(cupy_values));
}

pybind11::object InferenceMemoryNLPInterfaceProxy::get_seq_ids(InferenceMemoryNLP& self)
{
    return CupyUtil::tensor_to_cupy(self.get_seq_ids());
}

void InferenceMemoryNLPInterfaceProxy::set_seq_ids(InferenceMemoryNLP& self, pybind11::object cupy_values)
{
    return self.set_seq_ids(CupyUtil::cupy_to_tensor(cupy_values));
}
}  // namespace morpheus<|MERGE_RESOLUTION|>--- conflicted
+++ resolved
@@ -18,12 +18,8 @@
 #include "morpheus/messages/memory/inference_memory_nlp.hpp"
 
 #include "morpheus/messages/memory/inference_memory.hpp"
-<<<<<<< HEAD
+#include "morpheus/types.hpp"                // for TensorMap
 #include "morpheus/utilities/cupy_util.hpp"  // for CupyUtil
-=======
-#include "morpheus/types.hpp"  // for TensorMap
-#include "morpheus/utilities/cupy_util.hpp"
->>>>>>> e3c6f52f
 
 #include <cudf/types.hpp>  // for size_type
 #include <pybind11/pytypes.h>
