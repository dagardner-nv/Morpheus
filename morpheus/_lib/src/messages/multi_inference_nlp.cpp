--- conflicted
+++ resolved
@@ -29,23 +29,13 @@
 namespace morpheus {
 /****** Component public implementations *******************/
 /****** MultiInferenceNLPMessage****************************************/
-<<<<<<< HEAD
 MultiInferenceNLPMessage::MultiInferenceNLPMessage(std::shared_ptr<MessageMeta> meta,
-                                                   size_t mess_offset,
-                                                   std::optional<size_t> mess_count,
-                                                   std::shared_ptr<InferenceMemory> memory,
-                                                   size_t offset,
-                                                   std::optional<size_t> count) :
-  DerivedMultiMessage(meta, mess_offset, mess_count, memory, offset, count)
-=======
-MultiInferenceNLPMessage::MultiInferenceNLPMessage(std::shared_ptr<morpheus::MessageMeta> meta,
                                                    TensorIndex mess_offset,
                                                    TensorIndex mess_count,
-                                                   std::shared_ptr<morpheus::InferenceMemory> memory,
+                                                   std::shared_ptr<InferenceMemory> memory,
                                                    TensorIndex offset,
                                                    TensorIndex count) :
-  MultiInferenceMessage(meta, mess_offset, mess_count, memory, offset, count)
->>>>>>> 8843cd71
+  DerivedMultiMessage(meta, mess_offset, mess_count, memory, offset, count)
 {}
 
 const TensorObject MultiInferenceNLPMessage::get_input_ids() const
@@ -81,19 +71,11 @@
 /****** MultiInferenceNLPMessageInterfaceProxy *************************/
 std::shared_ptr<MultiInferenceNLPMessage> MultiInferenceNLPMessageInterfaceProxy::init(
     std::shared_ptr<MessageMeta> meta,
-<<<<<<< HEAD
-    size_t mess_offset,
-    std::optional<size_t> mess_count,
-    std::shared_ptr<InferenceMemory> memory,
-    size_t offset,
-    std::optional<size_t> count)
-=======
     TensorIndex mess_offset,
     TensorIndex mess_count,
     std::shared_ptr<InferenceMemory> memory,
     TensorIndex offset,
     TensorIndex count)
->>>>>>> 8843cd71
 {
     return std::make_shared<MultiInferenceNLPMessage>(
         std::move(meta), mess_offset, mess_count, std::move(memory), offset, count);
