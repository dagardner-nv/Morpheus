/**
 * SPDX-FileCopyrightText: Copyright (c) 2022-2023, NVIDIA CORPORATION & AFFILIATES. All rights reserved.
 * SPDX-License-Identifier: Apache-2.0
 *
 * Licensed under the Apache License, Version 2.0 (the "License");
 * you may not use this file except in compliance with the License.
 * You may obtain a copy of the License at
 *
 * http://www.apache.org/licenses/LICENSE-2.0
 *
 * Unless required by applicable law or agreed to in writing, software
 * distributed under the License is distributed on an "AS IS" BASIS,
 * WITHOUT WARRANTIES OR CONDITIONS OF ANY KIND, either express or implied.
 * See the License for the specific language governing permissions and
 * limitations under the License.
 */

#include "morpheus/messages/multi_tensor.hpp"

<<<<<<< HEAD
#include "morpheus/utilities/cupy_util.hpp"
=======
#include "morpheus/types.hpp"  // for TensorIndex, TensorMap
>>>>>>> e3c6f52f

#include <cudf/types.hpp>  // for cudf::size_type>
#include <glog/logging.h>

#include <cstdint>  // for int32_t
#include <ostream>  // needed for logging

namespace morpheus {
/****** Component public implementations *******************/
/****** <MultiTensorMessage>****************************************/
MultiTensorMessage::MultiTensorMessage(std::shared_ptr<morpheus::MessageMeta> meta,
                                       std::size_t mess_offset,
                                       std::size_t mess_count,
                                       std::shared_ptr<morpheus::TensorMemory> memory,
                                       std::size_t offset,
                                       std::size_t count) :
  DerivedMultiMessage(meta, mess_offset, mess_count),
  memory(std::move(memory)),
  offset(offset),
  count(count)
{}

const TensorObject MultiTensorMessage::get_tensor(const std::string& name) const
{
    return get_tensor_impl(name);
}

TensorObject MultiTensorMessage::get_tensor(const std::string& name)
{
    return get_tensor_impl(name);
}

TensorObject MultiTensorMessage::get_tensor_impl(const std::string& name) const
{
    CHECK(this->memory->has_tensor(name)) << "Cound not find tensor: " << name;

    // check if we are getting the entire input
    if (this->offset == 0 && this->count == this->memory->count)
    {
        return this->memory->tensors[name];
    }

    return this->memory->tensors[name].slice({static_cast<cudf::size_type>(this->offset), 0},
                                             {static_cast<cudf::size_type>(this->offset + this->count), -1});
}

void MultiTensorMessage::set_tensor(const std::string& name, const TensorObject& value)
{
    // Get the input slice first
    auto slice = this->get_tensor(name);

    // Set the value to use assignment
    slice = value;
}

void MultiTensorMessage::get_slice_impl(std::shared_ptr<MultiMessage> new_message,
                                        std::size_t start,
                                        std::size_t stop) const
{
    DCHECK(std::dynamic_pointer_cast<MultiTensorMessage>(new_message) != nullptr);
    auto sliced_message = std::static_pointer_cast<MultiTensorMessage>(new_message);

    sliced_message->offset = start;
    sliced_message->count  = stop - start;

    // If we have more tensor rows than message rows, we need to use the seq_ids to figure out the slicing. This
    // will be slow and should be avoided at all costs
    if (this->count != this->mess_count && this->memory->has_tensor("seq_ids"))
    {
        auto seq_ids = this->get_tensor("seq_ids");

        // Determine the new start and stop before passing onto the base
        start = seq_ids.read_element<int32_t>({(TensorIndex)start, 0});
        stop  = seq_ids.read_element<int32_t>({(TensorIndex)stop - 1, 0}) + 1;
    }

    // Pass onto the base
    DerivedMultiMessage::get_slice_impl(new_message, start, stop);
}

void MultiTensorMessage::copy_ranges_impl(std::shared_ptr<MultiMessage> new_message,
                                          const std::vector<std::pair<size_t, size_t>>& ranges,
                                          size_t num_selected_rows) const
{
    DCHECK(std::dynamic_pointer_cast<MultiTensorMessage>(new_message) != nullptr);
    auto copied_message = std::static_pointer_cast<MultiTensorMessage>(new_message);
    DerivedMultiMessage::copy_ranges_impl(copied_message, ranges, num_selected_rows);

    copied_message->offset = 0;
    copied_message->count  = num_selected_rows;
    copied_message->memory = copy_input_ranges(ranges, num_selected_rows);
}

std::shared_ptr<TensorMemory> MultiTensorMessage::copy_input_ranges(
    const std::vector<std::pair<size_t, size_t>>& ranges, size_t num_selected_rows) const
{
    auto offset_ranges = apply_offset_to_ranges(offset, ranges);
    auto tensors       = memory->copy_tensor_ranges(offset_ranges, num_selected_rows);
    return std::make_shared<TensorMemory>(num_selected_rows, std::move(tensors));
}

/****** MultiTensorMessageInterfaceProxy *************************/
std::shared_ptr<MultiTensorMessage> MultiTensorMessageInterfaceProxy::init(std::shared_ptr<MessageMeta> meta,
                                                                           std::size_t mess_offset,
                                                                           std::size_t mess_count,
                                                                           std::shared_ptr<TensorMemory> memory,
                                                                           std::size_t offset,
                                                                           std::size_t count)
{
    return std::make_shared<MultiTensorMessage>(
        std::move(meta), mess_offset, mess_count, std::move(memory), offset, count);
}

std::shared_ptr<morpheus::TensorMemory> MultiTensorMessageInterfaceProxy::memory(MultiTensorMessage& self)
{
    DCHECK(std::dynamic_pointer_cast<morpheus::TensorMemory>(self.memory) != nullptr);

    return std::static_pointer_cast<morpheus::TensorMemory>(self.memory);
}

std::size_t MultiTensorMessageInterfaceProxy::offset(MultiTensorMessage& self)
{
    return self.offset;
}

std::size_t MultiTensorMessageInterfaceProxy::count(MultiTensorMessage& self)
{
    return self.count;
}

pybind11::object MultiTensorMessageInterfaceProxy::get_tensor(MultiTensorMessage& self, const std::string& name)
{
    auto tensor = self.get_tensor(name);

    return CupyUtil::tensor_to_cupy(tensor);
}

}  // namespace morpheus<|MERGE_RESOLUTION|>--- conflicted
+++ resolved
@@ -17,11 +17,8 @@
 
 #include "morpheus/messages/multi_tensor.hpp"
 
-<<<<<<< HEAD
-#include "morpheus/utilities/cupy_util.hpp"
-=======
-#include "morpheus/types.hpp"  // for TensorIndex, TensorMap
->>>>>>> e3c6f52f
+#include "morpheus/types.hpp"                // for TensorIndex, TensorMap
+#include "morpheus/utilities/cupy_util.hpp"  // for CupyUtil::tensor_to_cupy
 
 #include <cudf/types.hpp>  // for cudf::size_type>
 #include <glog/logging.h>
