/**
 * SPDX-FileCopyrightText: Copyright (c) 2021-2023, NVIDIA CORPORATION & AFFILIATES. All rights reserved.
 * SPDX-License-Identifier: Apache-2.0
 *
 * Licensed under the Apache License, Version 2.0 (the "License");
 * you may not use this file except in compliance with the License.
 * You may obtain a copy of the License at
 *
 * http://www.apache.org/licenses/LICENSE-2.0
 *
 * Unless required by applicable law or agreed to in writing, software
 * distributed under the License is distributed on an "AS IS" BASIS,
 * WITHOUT WARRANTIES OR CONDITIONS OF ANY KIND, either express or implied.
 * See the License for the specific language governing permissions and
 * limitations under the License.
 */

#include "morpheus/stages/deserialize.hpp"

#include <mrc/segment/builder.hpp>
#include <pybind11/gil.h>
#include <pymrc/node.hpp>
#include <rxcpp/rx.hpp>

#include <algorithm>  // for min
#include <cstddef>
#include <exception>
#include <functional>
#include <memory>
<<<<<<< HEAD
#include <string>
#include <type_traits>  // for declval
=======
>>>>>>> c41a3579
#include <utility>

namespace morpheus {
// Component public implementations
// ************ DeserializationStage **************************** //
DeserializeStage::DeserializeStage(size_t batch_size) :
  PythonNode(base_t::op_factory_from_sub_fn(build_operator())),
  m_batch_size(batch_size)
{}

DeserializeStage::subscribe_fn_t DeserializeStage::build_operator()
{
    return [this](rxcpp::observable<sink_type_t> input, rxcpp::subscriber<source_type_t> output) {
        return input.subscribe(rxcpp::make_observer<sink_type_t>(
            [this, &output](sink_type_t x) {
                if (!x->has_unique_index())
                {
                    x->replace_non_unique_index();
                }

                // Make one large MultiMessage
                auto full_message = std::make_shared<MultiMessage>(x, 0, x->count());

                // Loop over the MessageMeta and create sub-batches
                for (size_t i = 0; i < x->count(); i += this->m_batch_size)
                {
                    auto next = full_message->get_slice(i, std::min(i + this->m_batch_size, x->count()));

                    output.on_next(std::move(next));
                }
            },
            [&](std::exception_ptr error_ptr) { output.on_error(error_ptr); },
            [&]() { output.on_completed(); }));
    };
}

// ************ DeserializationStageInterfaceProxy ************* //
std::shared_ptr<mrc::segment::Object<DeserializeStage>> DeserializeStageInterfaceProxy::init(
    mrc::segment::Builder& builder, const std::string& name, size_t batch_size)
{
    auto stage = builder.construct_object<DeserializeStage>(name, batch_size);

    return stage;
}
}  // namespace morpheus<|MERGE_RESOLUTION|>--- conflicted
+++ resolved
@@ -27,11 +27,6 @@
 #include <exception>
 #include <functional>
 #include <memory>
-<<<<<<< HEAD
-#include <string>
-#include <type_traits>  // for declval
-=======
->>>>>>> c41a3579
 #include <utility>
 
 namespace morpheus {
