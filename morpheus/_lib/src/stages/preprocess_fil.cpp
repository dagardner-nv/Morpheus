--- conflicted
+++ resolved
@@ -108,22 +108,15 @@
                                                0);
 
                 auto seq_id_dtype = DType::create<TensorIndex>();
-<<<<<<< HEAD
-                auto seq_ids =
-                    Tensor::create(MatxUtil::create_seq_ids(
-                                       x->mess_count, m_fea_cols.size(), seq_id_dtype.type_id(), input__0.get_memory()),
-                                   seq_id_dtype,
-                                   {x->mess_count, 3},
-                                   {},
-                                   0);
-=======
-                auto seq_ids      = Tensor::create(
-                    MatxUtil::create_seq_ids(x->mess_count, m_fea_cols.size(), seq_id_dtype.type_id(), x->mess_offset),
-                    seq_id_dtype,
-                    {x->mess_count, 3},
-                    {},
-                    0);
->>>>>>> 05d45f54
+                auto seq_ids      = Tensor::create(MatxUtil::create_seq_ids(x->mess_count,
+                                                                       m_fea_cols.size(),
+                                                                       seq_id_dtype.type_id(),
+                                                                       input__0.get_memory(),
+                                                                       x->mess_offset),
+                                              seq_id_dtype,
+                                              {x->mess_count, 3},
+                                              {},
+                                              0);
 
                 // Build the results
                 auto memory =
