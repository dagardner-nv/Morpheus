# Copyright (c) 2021-2023, NVIDIA CORPORATION.
#
# Licensed under the Apache License, Version 2.0 (the "License");
# you may not use this file except in compliance with the License.
# You may obtain a copy of the License at
#
#     http://www.apache.org/licenses/LICENSE-2.0
#
# Unless required by applicable law or agreed to in writing, software
# distributed under the License is distributed on an "AS IS" BASIS,
# WITHOUT WARRANTIES OR CONDITIONS OF ANY KIND, either express or implied.
# See the License for the specific language governing permissions and
# limitations under the License.

import typing

import cupy as cp
import numpy as np
import pandas as pd

from morpheus.cli.register_stage import register_stage
from morpheus.config import Config
from morpheus.config import PipelineModes
from morpheus.messages import MultiResponseAEMessage
from morpheus.messages import ResponseMemory
from morpheus.messages import ResponseMemoryAE
from morpheus.messages.multi_inference_ae_message import MultiInferenceAEMessage
from morpheus.messages.multi_inference_message import MultiInferenceMessage
from morpheus.messages.multi_response_message import MultiResponseProbsMessage
from morpheus.stages.inference.inference_stage import InferenceStage
from morpheus.stages.inference.inference_stage import InferenceWorker
from morpheus.utils.producer_consumer_queue import ProducerConsumerQueue


class _AutoEncoderInferenceWorker(InferenceWorker):

    def __init__(self, inf_queue: ProducerConsumerQueue, c: Config):
        super().__init__(inf_queue)

        self._max_batch_size = c.model_max_batch_size
        self._seq_length = c.feature_length

        self._feature_columns = c.ae.feature_columns

    def init(self):

        pass

    def build_output_message(self, x: MultiInferenceAEMessage) -> MultiResponseAEMessage:
        """
        Create initial inference response message with result values initialized to zero. Results will be
        set in message as each inference batch is processed.

        Parameters
        ----------
        x : `morpheus.pipeline.messages.MultiInferenceAEMessage`
            Batch of autoencoder inference messages.

        Returns
        -------
        `morpheus.pipeline.messagesMultiResponseAEMessage`
            Response message with autoencoder results calculated from inference results.
        """

        dims = self.calc_output_dims(x)
        output_dims = (x.mess_count, *dims[1:])

        memory = ResponseMemoryAE(count=output_dims[0], probs=cp.zeros(output_dims))

        # Override the default to return the response AE
        output_message = MultiResponseAEMessage(meta=x.meta,
                                                mess_offset=x.mess_offset,
                                                mess_count=x.mess_count,
                                                memory=memory,
                                                offset=x.offset,
                                                count=x.count,
                                                user_id=x.user_id)

        return output_message

    def calc_output_dims(self, x: MultiInferenceAEMessage) -> typing.Tuple:

        # reconstruction loss and zscore
        return (x.count, 2)

    def process(self, batch: MultiInferenceAEMessage, cb: typing.Callable[[ResponseMemory], None]):
        """
        This function processes inference batch by using batch's model to calculate anomaly scores
        and adding results to response.

        Parameters
        ----------
        batch : `morpheus.pipeline.messages.MultiInferenceMessage`
            Batch of inference messages.
        cb : typing.Callable[[`morpheus.pipeline.messages.ResponseMemory`], None]
            Inference callback.

        """
        data = batch.get_meta(batch.meta.df.columns.intersection(self._feature_columns))

        explain_cols = [x + "_z_loss" for x in self._feature_columns] + ["max_abs_z", "mean_abs_z"]
        explain_df = pd.DataFrame(np.empty((batch.count, (len(self._feature_columns) + 2)), dtype=object),
                                  columns=explain_cols)

        if batch.model is not None:
            rloss_scores = batch.model.get_anomaly_score(data)

            results = batch.model.get_results(data, return_abs=True)
            scaled_z_scores = [col for col in results.columns if col.endswith('_z_loss')]
            scaled_z_scores.extend(['max_abs_z', 'mean_abs_z'])
            scaledz_df = results[scaled_z_scores]
            for col in scaledz_df.columns:
                explain_df[col] = scaledz_df[col]

            zscores = (rloss_scores - batch.train_scores_mean) / batch.train_scores_std
            rloss_scores = rloss_scores.reshape((batch.count, 1))
            zscores = np.absolute(zscores)
            zscores = zscores.reshape((batch.count, 1))
        else:
            rloss_scores = np.empty((batch.count, 1))
            rloss_scores[:] = np.NaN
            zscores = np.empty((batch.count, 1))
            zscores[:] = np.NaN

        ae_scores = np.concatenate((rloss_scores, zscores), axis=1)

        ae_scores = cp.asarray(ae_scores)

        mem = ResponseMemoryAE(count=batch.count, probs=ae_scores)

        mem.explain_df = explain_df

        cb(mem)


@register_stage("inf-pytorch", modes=[PipelineModes.AE])
class AutoEncoderInferenceStage(InferenceStage):
    """
    Perform inference with PyTorch.
    """

    def __init__(self, c: Config):
        super().__init__(c)

        self._config = c

    def _get_inference_worker(self, inf_queue: ProducerConsumerQueue) -> InferenceWorker:

        return _AutoEncoderInferenceWorker(inf_queue, self._config)

    @staticmethod
    def _convert_one_response(output: MultiResponseProbsMessage, inf: MultiInferenceMessage, res: ResponseMemoryAE):

        # Set the explainability and then call the base
        res.explain_df.index = range(inf.mess_offset, inf.mess_offset + inf.mess_count)
        for col in res.explain_df.columns:
            inf.set_meta(col, res.explain_df[col])

<<<<<<< HEAD
        probs = memory.get_output("probs")

        # Two scenarios:
        if (inf.mess_count == inf.count):
            # In message and out message have same count. Just use probs as is
            probs[inf.offset:inf.count + inf.offset, :] = res.get_output('probs')
        else:
            assert inf.count == res.count

            mess_ids = inf.seq_ids[:, 0].get().tolist()

            # Out message has more reponses, so we have to do key based blending of probs
            for i, idx in enumerate(mess_ids):
                probs[idx, :] = cp.maximum(probs[idx, :], res.get_output('probs')[i, :])

        return MultiResponseAEMessage(meta=inf.meta,
                                      mess_offset=inf.mess_offset,
                                      mess_count=inf.mess_count,
                                      memory=memory,
                                      offset=inf.offset,
                                      count=inf.count)
=======
        return InferenceStage._convert_one_response(output=output, inf=inf, res=res)
>>>>>>> 7aa6a7fd
<|MERGE_RESOLUTION|>--- conflicted
+++ resolved
@@ -156,28 +156,4 @@
         for col in res.explain_df.columns:
             inf.set_meta(col, res.explain_df[col])
 
-<<<<<<< HEAD
-        probs = memory.get_output("probs")
-
-        # Two scenarios:
-        if (inf.mess_count == inf.count):
-            # In message and out message have same count. Just use probs as is
-            probs[inf.offset:inf.count + inf.offset, :] = res.get_output('probs')
-        else:
-            assert inf.count == res.count
-
-            mess_ids = inf.seq_ids[:, 0].get().tolist()
-
-            # Out message has more reponses, so we have to do key based blending of probs
-            for i, idx in enumerate(mess_ids):
-                probs[idx, :] = cp.maximum(probs[idx, :], res.get_output('probs')[i, :])
-
-        return MultiResponseAEMessage(meta=inf.meta,
-                                      mess_offset=inf.mess_offset,
-                                      mess_count=inf.mess_count,
-                                      memory=memory,
-                                      offset=inf.offset,
-                                      count=inf.count)
-=======
-        return InferenceStage._convert_one_response(output=output, inf=inf, res=res)
->>>>>>> 7aa6a7fd
+        return InferenceStage._convert_one_response(output=output, inf=inf, res=res)