--- conflicted
+++ resolved
@@ -43,11 +43,6 @@
         # Only list the packages which cannot be installed via conda here. Should mach the requirements in
         # docker/conda/environments/requirements.txt
         "dfencoder @ git+https://github.com/nv-morpheus/dfencoder.git@branch-22.09#egg=dfencoder",
-<<<<<<< HEAD
-        "grpcio-channelz",
-        "networkx",
-=======
->>>>>>> d815e0e5
         "torch==1.10.2+cu113",
         "tritonclient[all]==2.17.*",  # Force to 2.17 since they require grpcio==1.41 for newer versions
     ],
