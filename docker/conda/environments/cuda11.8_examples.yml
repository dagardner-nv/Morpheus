# SPDX-FileCopyrightText: Copyright (c) 2022-2023, NVIDIA CORPORATION & AFFILIATES. All rights reserved.
# SPDX-License-Identifier: Apache-2.0
#
# Licensed under the Apache License, Version 2.0 (the "License");
# you may not use this file except in compliance with the License.
# You may obtain a copy of the License at
#
# http://www.apache.org/licenses/LICENSE-2.0
#
# Unless required by applicable law or agreed to in writing, software
# distributed under the License is distributed on an "AS IS" BASIS,
# WITHOUT WARRANTIES OR CONDITIONS OF ANY KIND, either express or implied.
# See the License for the specific language governing permissions and
# limitations under the License.

# Additional dependencies needed by a some of the Morpheus examples.
# The intended usage is to first create the conda environment from the `cuda11.8_dev.yml` file, and then update the
# env with this file. ex:
#   mamba env create -n  morpheus --file docker/conda/environments/cuda11.8_dev.yml
#   conda activate morpheus
#   mamba env update -n morpheus --file docker/conda/environments/cuda11.8_examples.yml
channels:
    - rapidsai
    - nvidia
    - conda-forge
    - dglteam/label/cu118
dependencies:
    - boto3
    - cuml=23.06
    - dask>=2023.1.1
    - dgl=1.0.2
    - dill=0.3.6
    - distributed>=2023.1.1
    - mlflow>=2.2.1,<3
    - papermill=2.3.4
    - s3fs>=2023.6
    - pip
    - wrapt=1.14.1 # ver 1.15 breaks the keras model used by the gnn_fraud_detection_pipeline
<<<<<<< HEAD
    - dgl==1.0.2+cu118
    - torch==2.0.0+cu118
=======
    - pip:
        # tensorflow exists in conda-forge but is tied to CUDA-11.3
        - tensorflow==2.12.0
>>>>>>> d26d4b56
<|MERGE_RESOLUTION|>--- conflicted
+++ resolved
@@ -35,12 +35,4 @@
     - papermill=2.3.4
     - s3fs>=2023.6
     - pip
-    - wrapt=1.14.1 # ver 1.15 breaks the keras model used by the gnn_fraud_detection_pipeline
-<<<<<<< HEAD
-    - dgl==1.0.2+cu118
-    - torch==2.0.0+cu118
-=======
-    - pip:
-        # tensorflow exists in conda-forge but is tied to CUDA-11.3
-        - tensorflow==2.12.0
->>>>>>> d26d4b56
+    - wrapt=1.14.1 # ver 1.15 breaks the keras model used by the gnn_fraud_detection_pipeline