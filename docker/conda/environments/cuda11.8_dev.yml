# SPDX-FileCopyrightText: Copyright (c) 2021-2023, NVIDIA CORPORATION & AFFILIATES. All rights reserved.
# SPDX-License-Identifier: Apache-2.0
#
# Licensed under the Apache License, Version 2.0 (the "License");
# you may not use this file except in compliance with the License.
# You may obtain a copy of the License at
#
# http://www.apache.org/licenses/LICENSE-2.0
#
# Unless required by applicable law or agreed to in writing, software
# distributed under the License is distributed on an "AS IS" BASIS,
# WITHOUT WARRANTIES OR CONDITIONS OF ANY KIND, either express or implied.
# See the License for the specific language governing permissions and
# limitations under the License.

name: morpheus
channels:
  - rapidsai
  - nvidia/label/cuda-11.8.0
  - nvidia
  - nvidia/label/dev # For pre-releases of MRC. Should still default to full releases if available
  - conda-forge
  - numba
dependencies:
<<<<<<< HEAD
  ####### Morpheus Dependencies (keep sorted!) #######
  - automake=1.16.5
  - benchmark=1.6.1
  - boost-cpp=1.74
  - cachetools=5.0.0
  - ccache>=3.7
  - clangdev=14
  - click >=8
  - cmake=3.24
  - configargparse=1.5
  - cuda-compiler=11.8
  - cuda-nvml-dev=11.8
  - cudatoolkit=11.8
  - cudf=23.02
  - cupy=11.6.0
  - cxx-compiler
  - cython=0.29.24
  - datacompy=0.8
  - dill
  - docker-compose=1.29.2
  - docker-py=5.0
  - faker=12.3.0
  - flake8
  - flatbuffers=2.0
  - gcc_linux-64=11.2
  - gflags=2.2
  - git-lfs=3.2
  - git>=2.35.3 # Needed for wildcards on safe.directory
  - glog=0.6
  - gmock=1.10
  - gputil
  - grpc-cpp>=1.43
  - grpcio
  - gtest=1.10
  - gxx_linux-64=11.2
  - include-what-you-use=0.18
  - isort
  - librdkafka=1.7.0
  - mlflow>1.29,<2
  - mrc=23.07
  - myst-parser==1.0.0
  - networkx=3.1
  - ninja=1.10
  - nodejs=18.15.0
  - numba>=0.56.2
  - numpydoc=1.4
  - nvtabular>=23.02
  - pandas=1.3
  - pip
  - pkg-config # for mrc cmake
  - pluggy=1.0
  - protobuf=4.21.*
  - pyarrow * *_cuda # Ensure we get a CUDA build. Version determined by cuDF
  - pybind11-stubgen=0.10.5
  - pydot
  - pytest
  - pytest-benchmark>=4.0
  - pytest-cov
  - python-confluent-kafka=1.7.0
  - python-graphviz
  - python=3.10
  - rapidjson=1.1.0
  - scikit-build=0.17.1
  - scikit-learn=1.2.2
  - sphinx
  - sphinx_rtd_theme
  - sysroot_linux-64=2.17
  - tritonclient>=2.26 #  Required by NvTabular, force the version, so we get protobufs compatible with 4.21
  - tqdm=4
  - typing_utils=0.1
  - watchdog=2.1
  - yapf=0.32.0
  ####### Morpheus Pip Dependencies (keep sorted!) #######
  - pip:
      # Add additional dev dependencies here
      - docutils
      # Ensure all runtime requirements are installed using the requirements file
      - --requirement requirements.txt
=======
    ####### Morpheus Dependencies (keep sorted!) #######
    - automake=1.16.5
    - benchmark=1.6.1
    - boost-cpp=1.74
    - cachetools=5.0.0
    - ccache>=3.7
    - clangdev=14
    - click >=8
    - cmake=3.24
    - configargparse=1.5
    - cuda-compiler=11.8
    - cuda-nvml-dev=11.8
    - cuda-toolkit=11.8
    - cudf=23.02
    - cupy=11.6.0
    - cxx-compiler
    - cython=0.29.24
    - datacompy=0.8
    - dill
    - docker-compose=1.29.2
    - docker-py=5.0
    - faker=12.3.0
    - flake8
    - flatbuffers=2.0
    - gcc_linux-64=11.2
    - gflags=2.2
    - git-lfs=3.2
    - git>=2.35.3 # Needed for wildcards on safe.directory
    - glog=0.6
    - gmock=1.10
    - gputil
    - grpc-cpp>=1.43
    - grpcio
    - gtest=1.10
    - gxx_linux-64=11.2
    - include-what-you-use=0.18
    - isort
    - librdkafka=1.7.0
    - mlflow>=2.2.1,<3
    - mrc=23.07
    - myst-parser==1.0.0
    - networkx=3.1
    - ninja=1.10
    - nodejs=18.15.0
    - numba>=0.56.2
    - numpydoc=1.4
    - pandas=1.3
    - pip
    - pkg-config # for mrc cmake
    - pluggy=1.0
    - protobuf=4.21.*
    - pyarrow * *_cuda # Ensure we get a CUDA build. Version determined by cuDF
    - pybind11-stubgen=0.10.5
    - pydot
    - pylint>=2.17.4,<2.18 # 2.17.4 contains a fix for toml support
    - pytest
    - pytest-benchmark>=4.0
    - pytest-cov
    - python-confluent-kafka=1.7.0
    - python-graphviz
    - python=3.10
    - rapidjson=1.1.0
    - scikit-build=0.17.1
    - scikit-learn=1.2.2
    - sphinx
    - sphinx_rtd_theme
    - sysroot_linux-64=2.17
    - tqdm=4
    - typing_utils=0.1
    - watchdog=2.1
    - yapf=0.32.0
    ####### Morpheus Pip Dependencies (keep sorted!) #######
    - pip:
        # Add additional dev dependencies here
        - docutils
        - pytest-kafka==0.6.0
        # Ensure all runtime requirements are installed using the requirements file
        - --requirement requirements.txt
>>>>>>> 16a629b3
<|MERGE_RESOLUTION|>--- conflicted
+++ resolved
@@ -22,86 +22,6 @@
   - conda-forge
   - numba
 dependencies:
-<<<<<<< HEAD
-  ####### Morpheus Dependencies (keep sorted!) #######
-  - automake=1.16.5
-  - benchmark=1.6.1
-  - boost-cpp=1.74
-  - cachetools=5.0.0
-  - ccache>=3.7
-  - clangdev=14
-  - click >=8
-  - cmake=3.24
-  - configargparse=1.5
-  - cuda-compiler=11.8
-  - cuda-nvml-dev=11.8
-  - cudatoolkit=11.8
-  - cudf=23.02
-  - cupy=11.6.0
-  - cxx-compiler
-  - cython=0.29.24
-  - datacompy=0.8
-  - dill
-  - docker-compose=1.29.2
-  - docker-py=5.0
-  - faker=12.3.0
-  - flake8
-  - flatbuffers=2.0
-  - gcc_linux-64=11.2
-  - gflags=2.2
-  - git-lfs=3.2
-  - git>=2.35.3 # Needed for wildcards on safe.directory
-  - glog=0.6
-  - gmock=1.10
-  - gputil
-  - grpc-cpp>=1.43
-  - grpcio
-  - gtest=1.10
-  - gxx_linux-64=11.2
-  - include-what-you-use=0.18
-  - isort
-  - librdkafka=1.7.0
-  - mlflow>1.29,<2
-  - mrc=23.07
-  - myst-parser==1.0.0
-  - networkx=3.1
-  - ninja=1.10
-  - nodejs=18.15.0
-  - numba>=0.56.2
-  - numpydoc=1.4
-  - nvtabular>=23.02
-  - pandas=1.3
-  - pip
-  - pkg-config # for mrc cmake
-  - pluggy=1.0
-  - protobuf=4.21.*
-  - pyarrow * *_cuda # Ensure we get a CUDA build. Version determined by cuDF
-  - pybind11-stubgen=0.10.5
-  - pydot
-  - pytest
-  - pytest-benchmark>=4.0
-  - pytest-cov
-  - python-confluent-kafka=1.7.0
-  - python-graphviz
-  - python=3.10
-  - rapidjson=1.1.0
-  - scikit-build=0.17.1
-  - scikit-learn=1.2.2
-  - sphinx
-  - sphinx_rtd_theme
-  - sysroot_linux-64=2.17
-  - tritonclient>=2.26 #  Required by NvTabular, force the version, so we get protobufs compatible with 4.21
-  - tqdm=4
-  - typing_utils=0.1
-  - watchdog=2.1
-  - yapf=0.32.0
-  ####### Morpheus Pip Dependencies (keep sorted!) #######
-  - pip:
-      # Add additional dev dependencies here
-      - docutils
-      # Ensure all runtime requirements are installed using the requirements file
-      - --requirement requirements.txt
-=======
     ####### Morpheus Dependencies (keep sorted!) #######
     - automake=1.16.5
     - benchmark=1.6.1
@@ -148,6 +68,7 @@
     - nodejs=18.15.0
     - numba>=0.56.2
     - numpydoc=1.4
+    - nvtabular>=23.02
     - pandas=1.3
     - pip
     - pkg-config # for mrc cmake
@@ -169,6 +90,7 @@
     - sphinx
     - sphinx_rtd_theme
     - sysroot_linux-64=2.17
+    - tritonclient>=2.26  #  Required by NvTabular, force the version, so we get protobufs compatible with 4.21
     - tqdm=4
     - typing_utils=0.1
     - watchdog=2.1
@@ -179,5 +101,4 @@
         - docutils
         - pytest-kafka==0.6.0
         # Ensure all runtime requirements are installed using the requirements file
-        - --requirement requirements.txt
->>>>>>> 16a629b3
+        - --requirement requirements.txt