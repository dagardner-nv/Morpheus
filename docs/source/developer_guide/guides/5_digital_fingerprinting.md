<!--
SPDX-FileCopyrightText: Copyright (c) 2022, NVIDIA CORPORATION & AFFILIATES. All rights reserved.
SPDX-License-Identifier: Apache-2.0

Licensed under the Apache License, Version 2.0 (the "License");
you may not use this file except in compliance with the License.
You may obtain a copy of the License at

http://www.apache.org/licenses/LICENSE-2.0

Unless required by applicable law or agreed to in writing, software
distributed under the License is distributed on an "AS IS" BASIS,
WITHOUT WARRANTIES OR CONDITIONS OF ANY KIND, either express or implied.
See the License for the specific language governing permissions and
limitations under the License.
-->

# Digital Fingerprinting (DFP)

## Overview
Every account, user, service and machine has a digital fingerprint​, which represents the typical actions performed and not performed over a given period of time.  Understanding every entity's day-to-day, moment-by-moment work helps us identify anomalous behavior and uncover potential threats in the environment​.

To construct this digital fingerprint we will be training unsupervised behavioral models at various granularities, including a generic model for all users in the organization along with fine-grained models for each user to monitor their behavior. These models are continuously updated and retrained over time​, and alerts are triggered when deviations from normality occur for any user​.

## Training Sources
The data we will want to use for the training and inference will be any sensitive system that the user interacts with, such as VPN, authentication and cloud services. The [digital fingerprinting example](/examples/digital_fingerprinting/README.md) included in Morpheus ingests logs from [AWS CloudTrail](https://docs.aws.amazon.com/cloudtrail/index.html), [Azure Active Directory](https://docs.microsoft.com/en-us/azure/active-directory/reports-monitoring/concept-sign-ins) and [Duo Authentication](https://duo.com/docs/adminapi#authentication-logs).

The location of these logs could be either local to the machine running Morpheus, a shared file system like NFS or on a remote store such as [Amazon S3](https://aws.amazon.com/s3/).

### Defining a New Data Source
<<<<<<< HEAD
Additional data sources and remote stores can easily be added using the Morpheus API.  The key to applying DFP to a new data source is through the process of feature selection. Any data source can be fed into DFP after some preprocessing to get a feature vector per log/data point​.  In order to build a targeted model for each entity (user/service/machine... etc.), the chosen data source needs a field that uniquely identifies the entity we're trying to model.
=======
Additional data sources and remote stores can easily be added using the Morpheus API.  The key to applying DFP to a new data source is through the process of feature selection. Any data source can be fed into DFP after some preprocessing to get a feature vector per log/data point.  In order to build a targeted model for each entity (user/service/machine... etc.), the chosen data source needs a field that uniquely identifies the entity we're trying to model.
>>>>>>> f2c09b1c

Adding a new source for the DFP pipeline requires defining five critical pieces:
1. The user_id column in the Morpheus config attribute `ae.userid_column_name`. This can be any column which uniquely identifies the user, account or service being fingerprinted. Examples of possible user_ids could be:
   * A username or fullname  (ie. "johndoe", "Jane Doe")
   * User's LDAP ID number
   * A user group (ie. "sales", "engineering")
   * Hostname of a machine on the network
   * IP address of a client
   * Name of a service (ie. "DNS", "Customer DB", "SMTP")

1. The timestamp column in the Morpheus config attribute `ae.timestamp_column_name` and ensure it is converted to a datetime column refer to [`DateTimeColumn`](#date-time-column-datetimecolumn).
1. The model's features as a list of strings in the Morpheus config attribute `ae.feature_columns` which should all be available to the pipeline after the [`DFPPreprocessingStage`](#preprocessing-stage-dfppreprocessingstage).
1. A [`DataFrameInputSchema`](#dataframe-input-schema-dataframeinputschema) for the [`DFPFileToDataFrameStage`](#file-to-dataframe-stage-dfpfiletodataframestage) stage.
1. A [`DataFrameInputSchema`](#dataframe-input-schema-dataframeinputschema) for the [`DFPPreprocessingStage`](#preprocessing-stage-dfppreprocessingstage).

## DFP Examples
The DFP workflow is provided as two separate examples: a simple, "starter" pipeline for new users and a complex, "production" pipeline for full scale deployments. While these two examples both perform the same general tasks, they do so in very different ways. The following is a breakdown of the differences between the two examples.

### The "Starter" Example

This example is designed to simplify the number of stages and components and provide a fully contained workflow in a single pipeline.

Key Differences:
 * A single pipeline which performs both training and inference
 * Requires no external services
 * Can be run from the Morpheus CLI

This example is described in more detail in [`examples/digital_fingerprinting/starter/README.md`](/examples/digital_fingerprinting/starter/README.md)

### The "Production" Example

This example is designed to illustrate a full-scale, production-ready, DFP deployment in Morpheus. It contains all of the necessary components (such as a model store), to allow multiple Morpheus pipelines to communicate at a scale that can handle the workload of an entire company.

Key Differences:
 * Multiple pipelines are specialized to perform either training or inference
 * Requires setting up a model store to allow the training and inference pipelines to communicate
 * Organized into a docker-compose deployment for easy startup
 * Contains a Jupyter notebook service to ease development and debugging
 * Can be deployed to Kubernetes using provided Helm charts
 * Uses many customized stages to maximize performance.

This example is described in [`examples/digital_fingerprinting/production/README.md`](/examples/digital_fingerprinting/production/README.md) as well as the rest of this document.

### DFP Features

#### AWS CloudTrail
| Feature | Description |
| ------- | ----------- |
| userIdentityaccessKeyId | e.g., ACPOSBUM5JG5BOW7B2TR, ABTHWOIIC0L5POZJM2FF, AYI2CM8JC3NCFM4VMMB4 |
| userAgent | e.g., Mozilla/5.0 (compatible; MSIE 9.0; Windows NT 10.0; Trident/5.1), Mozilla/5.0 (Linux; Android 4.3.1) AppleWebKit/536.1 (KHTML, like Gecko) Chrome/62.0.822.0 Safari/536.1, Mozilla/5.0 (Macintosh; U; PPC Mac OS X 10 7_0; rv:1.9.4.20) Gecko/2012-06-10 12:09:43 Firefox/3.8 |
| userIdentitysessionContextsessionIssueruserName | e.g., role-g |
| sourceIPAddress | e.g., 208.49.113.40, 123.79.131.26, 128.170.173.123 |
| userIdentityaccountId | e.g., Account-123456789 |
| errorMessage | e.g., The input fails to satisfy the constraints specified by an AWS service., The specified subnet cannot be found in the VPN with which the Client VPN endpoint is associated., Your account is currently blocked. Contact aws-verification@amazon.com if you have questions. |
| userIdentitytype | e.g., FederatedUser |
| eventName | e.g., GetSendQuota, ListTagsForResource, DescribeManagedPrefixLists |
| userIdentityprincipalId | e.g., 39c71b3a-ad54-4c28-916b-3da010b92564, 0baf594e-28c1-46cf-b261-f60b4c4790d1, 7f8a985f-df3b-4c5c-92c0-e8bffd68abbf |
| errorCode | e.g., success, MissingAction, ValidationError |
| eventSource | e.g., lopez-byrd.info, robinson.com, lin.com |
| userIdentityarn | e.g., arn:aws:4a40df8e-c56a-4e6c-acff-f24eebbc4512, arn:aws:573fd2d9-4345-487a-9673-87de888e4e10, arn:aws:c8c23266-13bb-4d89-bce9-a6eef8989214 |
| apiVersion | e.g., 1984-11-26, 1990-05-27, 2001-06-09 |

#### Azure Active Directory
| Feature | Description |
| ------- | ----------- |
| appDisplayName | e.g., Windows sign in, MS Teams, Office 365​ |
| clientAppUsed | e.g., IMAP4, Browser​ |
| deviceDetail.displayName | e.g., username-LT​ |
| deviceDetail.browser | e.g., EDGE 98.0.xyz, Chrome 98.0.xyz​ |
| deviceDetail.operatingSystem | e.g., Linux, IOS 15, Windows 10​ |
| statusfailureReason | e.g., external security challenge not satisfied, error validating credentials​ |
| riskEventTypesv2 | AzureADThreatIntel, unfamiliarFeatures​ |
| location.countryOrRegion | country or region name​ |
| location.city | city name |

##### Derived Features
| Feature | Description |
| ------- | ----------- |
| logcount | tracks the number of logs generated by a user within that day (increments with every log)​ |
| locincrement | increments every time we observe a new city (location.city) in a user's logs within that day​ |
| appincrement | increments every time we observe a new app (appDisplayName) in a user's logs within that day​ |

#### Duo Authentication
| Feature | Description |
| ------- | ----------- |
| auth_device.name | phone number​ |
| access_device.browser | e.g., Edge, Chrome, Chrome Mobile​ |
| access_device.os | e.g., Android, Windows​ |
| result | SUCCESS or FAILURE ​ |
| reason | reason for the results, e.g., User Cancelled, User Approved, User Mistake, No Response​ |
| access_device.location.city | city name |

##### Derived Features
| Feature | Description |
| ------- | ----------- |
| logcount | tracks the number of logs generated by a user within that day (increments with every log)​ |
| locincrement | increments every time we observe a new city (location.city) in a user's logs within that day​ |


## High Level Architecture
DFP in Morpheus is accomplished via two independent pipelines: training and inference​. The pipelines communicate via a shared model store ([MLflow](https://mlflow.org/)), and both share many common components​, as Morpheus is composed of reusable stages which can be easily mixed and matched.

![High Level Architecture](img/dfp_high_level_arch.png)

#### Training Pipeline
* Trains user models and uploads to the model store​
* Capable of training individual user models or a fallback generic model for all users​

#### Inference Pipeline
* Downloads user models from the model store​
* Generates anomaly scores per log​
* Sends detected anomalies to monitoring services

#### Monitoring
* Detected anomalies are published to an S3 bucket, directory or a Kafka topic.
* Output can be integrated with a monitoring tool.

## Runtime Environment Setup
![Runtime Environment Setup](img/dfp_runtime_env.png)

DFP in Morpheus is built as an application of containerized services​ and can be run in two ways:
1. Using docker-compose for testing and development​
1. Using helm charts for production Kubernetes deployment​

### Services
The reference architecture is composed of the following services:​
| Service | Description |
| ------- | ----------- |
| mlflow | [MLflow](https://mlflow.org/) provides a versioned model store​ |
| jupyter | [Jupyter Server](https://jupyter-notebook.readthedocs.io/en/stable/public_server.html)​ necessary for testing and development of the pipelines​ |
| morpheus_pipeline | Used for executing both training and inference pipelines |

### Running via `docker-compose`
#### System requirements
* [Docker](https://docs.docker.com/get-docker/) and [docker-compose](https://docs.docker.com/compose/) installed on the host machine​
* Supported GPU with [nvidia-docker runtime​](https://docs.nvidia.com/datacenter/cloud-native/container-toolkit/install-guide.html#docker)

> **Note:**  For GPU Requirements refer to [README.md](/README.md#requirements)

#### Building the services
From the root of the Morpheus repo run:
```bash
cd examples/digital_fingerprinting/production
docker-compose build
```

#### Donwloading the example datasets
First we will need to install `s3fs` and then run the `examples/digital_fingerprinting/fetch_example_data.py` script.  This will download the example data into the `examples/data/dfp` dir.
```bash
pip install s3fs
python examples/digital_fingerprinting/fetch_example_data.py all
```

#### Running the services
##### Jupyter Server
From the `examples/digital_fingerprinting/production` dir run:
```bash
docker-compose up jupyter
```

Once the build is complete and the service has started, a message similar to the following should display:
```
jupyter  |     To access the server, open this file in a browser:
jupyter  |         file:///root/.local/share/jupyter/runtime/jpserver-7-open.html
jupyter  |     Or copy and paste one of these URLs:
jupyter  |         http://localhost:8888/lab?token=<token>
jupyter  |      or http://127.0.0.1:8888/lab?token=<token>
```

Copy and paste the url into a web browser. There are four notebooks included with the DFP example:
* dfp_azure_training.ipynb - Training pipeline for Azure Active Directory data
* dfp_azure_inference.ipynb - Inference pipeline for Azure Active Directory data
* dfp_duo_training.ipynb - Training pipeline for Duo Authentication
* dfp_duo_inference.ipynb - Inference pipeline for Duo Authentication

> **Note:** The token in the url is a one-time use token, and a new one is generated with each invocation.

##### Morpheus Pipeline
By default the `morpheus_pipeline` will run the training pipeline for Duo data, from the `examples/digital_fingerprinting/production` dir run:
```bash
docker-compose up morpheus_pipeline
```

If instead you wish to run a different pipeline, from the `examples/digital_fingerprinting/production` dir run:
```bash
docker-compose run morpheus_pipeline bash
```


From the prompt within the `morpheus_pipeline` container you can run either the `dfp_azure_pipeline.py` or `dfp_duo_pipeline.py` pipeline scripts.
```bash
python dfp_azure_pipeline.py --help
python dfp_duo_pipeline.py --help
```

Both scripts are capable of running either a training or inference pipeline for their respective data sources. The command line options for both are the same:
| Flag | Type | Description |
| ---- | ---- | ----------- |
| `--train_users` | One of: `all`, `generic`, `individual`, `none` | Indicates whether or not to train per user or a generic model for all users. Selecting `none` runs the inference pipeline. |
| `--skip_user` | TEXT | User IDs to skip. Mutually exclusive with `only_user` |
| `--only_user` | TEXT | Only users specified by this option will be included. Mutually exclusive with `skip_user` |
| `--start_time` | TEXT | The start of the time window, if undefined start_date will be `now()-duration` |
| `--duration` | TEXT | The duration to run starting from `start_time` [default: 60d] |
| `--cache_dir` | TEXT | The location to cache data such as S3 downloads and pre-processed data  [env var: `DFP_CACHE_DIR`; default: `./.cache/dfp`] |
| `--log_level` | One of: `CRITICAL`, `FATAL`, `ERROR`, `WARN`, `WARNING`, `INFO`, `DEBUG` | Specify the logging level to use.  [default: `WARNING`] |
| `--sample_rate_s` | INTEGER | Minimum time step, in milliseconds, between object logs.  [env var: `DFP_SAMPLE_RATE_S`; default: 0] |
| `-f`, `--input_file` | TEXT | List of files to process. Can specify multiple arguments for multiple files. Also accepts glob (*) wildcards and schema prefixes such as `s3://`. For example, to make a local cache of an s3 bucket, use `filecache::s3://mybucket/*`. Refer to [fsspec documentation](https://filesystem-spec.readthedocs.io/en/latest/api.html?highlight=open_files#fsspec.open_files) for list of possible options. |
| `--tracking_uri` | TEXT | The MLflow tracking URI to connect to the tracking backend. [default: `http://localhost:5000`] |
| `--help` | | Show this message and exit. |


To run the DFP pipelines with the example datasets, within the container run:

* Duo Training Pipeline
   ```bash
   python dfp_duo_pipeline.py --train_users=all --start_time="2022-08-01" --input_file="/workspace/examples/data/dfp/duo-training-data/*.json"
   ```

* Duo Inference Pipeline
   ```bash
   python dfp_duo_pipeline.py --train_users=none --start_time="2022-08-30" --input_file="/workspace/examples/data/dfp/duo-inference-data/*.json"
   ```

* Azure Training Pipeline
   ```bash
   python dfp_azure_pipeline.py --train_users=all --start_time="2022-08-01" --input_file="/workspace/examples/data/dfp/azure-training-data/*.json"
   ```

* Azure Inference Pipeline
   ```bash
   python dfp_azure_pipeline.py --train_users=none  --start_time="2022-08-30" --input_file="/workspace/examples/data/dfp/azure-inference-data/*.json"
   ```

##### Optional MLflow Service
Starting either the `morpheus_pipeline` or the `jupyter` service, will start the `mlflow` service in the background.  For debugging purposes it can be helpful to view the logs of the running MLflow service.

From the `examples/digital_fingerprinting/production` dir run:
```bash
docker-compose up mlflow
```

### Running via Kubernetes​
#### System requirements
* [Kubernetes](https://kubernetes.io/) cluster configured with GPU resources​
* [NVIDIA GPU Operator](https://catalog.ngc.nvidia.com/orgs/nvidia/containers/gpu-operator) installed in the cluster

> **Note:**  For GPU Requirements refer to [README.md](/README.md#requirements)

## Morpheus Configuration
![Morpheus Configuration](img/dfp_deployment_configs.png)

### Pipeline Structure Configuration
![Pipeline Structure Configuration](img/dfp_pipeline_structure.png)

The stages in both the Training and Inference pipelines can be mixed and matched with little impact​, i.e., the `MultiFileSource` can be configured to pull from S3 or from local files and can be replaced altogether with any other Morpheus input stage.  Similarly the S3 writer can be replaced with any Morpheus output stage.  Regardless of the inputs & outputs the core pipeline should remain unchanged.  While stages in the core of the pipeline (inside the blue areas in the above diagram) perform common actions that should be configured not exchanged.

### Morpheus Config

For both inference and training pipeline the Morpheus config object should be constructed with the same values, for example:
```python
import os

from morpheus.config import Config
from morpheus.config import ConfigAutoEncoder
from morpheus.config import CppConfig
from morpheus.cli.utils import get_package_relative_file
from morpheus.cli.utils import load_labels_file
```
```python
CppConfig.set_should_use_cpp(False)

config = Config()
config.num_threads = os.cpu_count()
config.ae = ConfigAutoEncoder()
config.ae.feature_columns = load_labels_file(get_package_relative_file("data/columns_ae_azure.txt"))
```

Other attributes which might be needed:
| Attribute | Type | Default | Description |
| --------- | ---- | ------- | ----------- |
| `Config.ae.userid_column_name` | `str` | `userIdentityaccountId` | Column in the `DataFrame` containing the username or user ID |
| `Config.ae.timestamp_column_name` |  `str` | `timestamp` | Column in the `DataFrame` containing the timestamp of the event |
| `Config.ae.fallback_username` | `str` | `generic_user` | Name to use for the generic user model, should not match the name of any real users |

### Schema Definition

#### DataFrame Input Schema (`DataFrameInputSchema`)
The `DataFrameInputSchema` ([examples/digital_fingerprinting/production/morpheus/dfp/utils/column_info.py](/examples/digital_fingerprinting/production/morpheus/dfp/utils/column_info.py)) class defines the schema specifying the columns to be included in the output `DataFrame`.  Within the DFP pipeline there are two stages where pre-processing is performed, the `DFPFileToDataFrameStage` stage and the `DFPPreprocessingStage`.  This decoupling of the pre-processing stages from the actual operations needed to be performed allows for the actual schema to be user-defined in the pipeline and re-usability of the stages.  It is up to the user to define the fields which will appear in the `DataFrame`.  Any column in the input data that isn't specified in either `column_info` or `preserve_columns` constructor arguments will not appear in the output.   The exception to this are JSON fields, specified in the `json_columns` argument which defines json fields which are to be normalized.

It is important to note that the fields defined in `json_columns` are normalized prior to the processing of the fields in `column_info`, allowing for processing to be performed on fields nested in json columns.  For example, say we had a JSON field named `event` containing a key named `timestamp` which in the JSON data appears as an ISO 8601 formatted date string, we could ensure it was converted to a datetime object to downstream stages with the following:
```python
from dfp.utils.column_info import DataFrameInputSchema
from dfp.utils.column_info import DateTimeColumn
```
```python
schema = DataFrameInputSchema(
    json_columns=['event'],
    column_info=[DateTimeColumn(name=config.ae.timestamp_column_name, dtype=datetime, input_name='event.timestamp')])
```

In the above examples three operations were performed:
1. The `event` JSON field was normalized, resulting in new fields prefixed with `event.` to be included in the output `DataFrame`.
1. The newly created field `event.timestamp` is parsed into a datetime field.
1. Since the DFP pipeline explicitly requires a timestamp field, we name this new column with the `config.ae.timestamp_column_name` config attribute ensuring it matches the pipeline configuration. When `name` and `input_name` are the same the old field is overwritten, and when they differ a new field is created.

The `DFPFileToDataFrameStage` is executed first and is responsible for flattening potentially nested JSON data and performing any sort of data type conversions. The `DFPPreprocessingStage` is executed later after the `DFPSplitUsersStage` allowing for the possibility of per-user computed fields such as the `logcount` and `locincrement` fields mentioned previously. Both stages are performed after the `DFPFileBatcherStage` allowing for per time period (per-day by default) computed fields.

| Argument | Type | Description |
| -------- | ---- | ----------- |
| `json_columns` | `List[str]` | Optional list of json columns in the incoming `DataFrame` to be normalized (currently using the [`pandas.json_normalize`](https://pandas.pydata.org/docs/reference/api/pandas.json_normalize.html) method). Each key in a json field will be flattened into a new column named `<field>.<key>` for example a json field named `user` containing a key named `id` will result in a new column named `user.id`. By default this is an empty `list`. |
| `column_info` | `List[str]` | Optional list of `ColumnInfo` instances, each defining a specific operation to be performed upon a column. These include renames, type conversions, and custom computations. By default this is an empty `list`. |
| `preserve_columns` | `List[str]` or `str` | Optional regular expression string or list of regular expression strings that define columns in the input data which should be preserved in the output `DataFrame`. By default this is an empty `list`. |
| `row_filter` | `function` or `None` | Optional function to be called after all other processing has been performed. This function receives the `DataFrame` as its only argument returning a `DataFrame`. |

#### Column Info (`ColumnInfo`)
Defines a single column and type-cast.
| Argument | Type | Description |
| -------- | ---- | ----------- |
| `name` | `str` | Name of the column |
| `dtype` | `str` or Python type | Any type string or Python class recognized by [Pandas](https://pandas.pydata.org/docs/user_guide/basics.html#dtypes) |

#### Custom Column (`CustomColumn`)
Subclass of `ColumnInfo`, defines a column to be computed by a user-defined function `process_column_fn`.

| Argument | Type | Description |
| -------- | ---- | ----------- |
| `name` | `str` | Name of the column |
| `dtype` | `str` or Python type | Any type string or Python class recognized by [Pandas](https://pandas.pydata.org/docs/user_guide/basics.html#dtypes) |
| `process_column_fn` | `function` | Function which receives the entire `DataFrame` as its only input, returning a new [`pandas.Series`](https://pandas.pydata.org/docs/reference/api/pandas.Series.html) object to be stored in column `name`. |

#### Rename Column (`RenameColumn`)
Subclass of `ColumnInfo`, adds the ability to also perform a rename.
| Argument | Type | Description |
| -------- | ---- | ----------- |
| `name` | `str` | Name of the destination column |
| `dtype` | `str` or Python type | Any type string or Python class recognized by [Pandas](https://pandas.pydata.org/docs/user_guide/basics.html#dtypes) |
| `input_name` | `str` | Original column name |

#### Boolean Column (`BoolColumn`)
Subclass of `RenameColumn`, adds the ability to map a set custom values as boolean values. For example say we had a string input field containing one of 5 possible enum values: `OK`, `SUCCESS`, `DENIED`, `CANCELED` and `EXPIRED` we could map these values into a single boolean field as:
```python
from dfp.utils.column_info import BoolColumn
```
```python
field = BoolColumn(name="result",
                   dtype=bool,
                   input_name="result",
                   true_values=["OK", "SUCCESS"],
                   false_values=["DENIED", "CANCELED", "EXPIRED"])
```

We used strings in this example, however we also could have just as easily mapped integer status codes.  We also have the ability to map onto types other than boolean by providing custom values for true and false  (eg. `1`/`0`, `yes`/`no`) .

| Argument | Type | Description |
| -------- | ---- | ----------- |
| `name` | `str` | Name of the destination column |
| `dtype` | `str` or Python type | Typically this should be `bool` however it could potentially be another type if `true_value` and `false_value` are specified. |
| `input_name` | `str` | Original column name |
| `true_value` | Any | Optional value to store for true values, should be of a type `dtype`. Defaults to `True`. |
| `false_value` | Any | Optional value to store for false values, should be of a type `dtype`. Defaults to `False`. |
| `true_values` | `List[str]` | List of string values to be interpreted as true. |
| `false_values` | `List[str]` | List of string values to be interpreted as false. |

#### Date-Time Column (`DateTimeColumn`)
Subclass of `RenameColumn`, specific to casting UTC localized datetime values. When incoming values contain a time-zone offset string the values are converted to UTC, while values without a time-zone are assumed to be UTC.

| Argument | Type | Description |
| -------- | ---- | ----------- |
| `name` | `str` | Name of the destination column |
| `dtype` | `str` or Python type | Any type string or Python class recognized by [Pandas](https://pandas.pydata.org/docs/user_guide/basics.html#dtypes) |
| `input_name` | `str` | Original column name |

#### String-Join Column (`StringJoinColumn`)
Subclass of `RenameColumn`, converts incoming `list` values to string by joining by `sep`.

| Argument | Type | Description |
| -------- | ---- | ----------- |
| `name` | `str` | Name of the destination column |
| `dtype` | `str` or Python type | Any type string or Python class recognized by [Pandas](https://pandas.pydata.org/docs/user_guide/basics.html#dtypes) |
| `input_name` | `str` | Original column name |
| `sep` | `str` | Separator string to use for the join |

#### String-Cat Column (`StringCatColumn`)
Subclass of `ColumnInfo`, concatenates values from multiple columns into a new string column separated by `sep`.

| Argument | Type | Description |
| -------- | ---- | ----------- |
| `name` | `str` | Name of the destination column |
| `dtype` | `str` or Python type | Any type string or Python class recognized by [Pandas](https://pandas.pydata.org/docs/user_guide/basics.html#dtypes) |
| `input_columns` | `List[str]` | List of columns to concatenate |
| `sep` | `str` | Separator string |

#### Increment Column (`IncrementColumn`)
Subclass of `DateTimeColumn`, counts the unique occurrences of a value in `groupby_column` over a specific time window `period` based on dates in the `input_name` field.

| Argument | Type | Description |
| -------- | ---- | ----------- |
| `name` | `str` | Name of the destination column |
| `dtype` | `str` or Python type | Should be `int` or other integer class |
| `input_name` | `str` | Original column name containing timestamp values |
| `groupby_column` | `str` | Column name to group by |
| `period` | `str` | Optional time period to perform the calculation over, value must be [one of pandas' offset strings](https://pandas.pydata.org/docs/user_guide/timeseries.html#timeseries-offset-aliases). Defaults to `D` one day |

### Input Stages
![Input Stages](img/dfp_input_config.png)

#### Source Stage (`MultiFileSource`)
The `MultiFileSource`([`examples/digital_fingerprinting/production/morpheus/dfp/stages/multi_file_source.py`](/examples/digital_fingerprinting/production/morpheus/dfp/stages/multi_file_source.py)) receives a path or list of paths (`filenames`), and will collectively be emitted into the pipeline as an [fsspec.core.OpenFiles](https://filesystem-spec.readthedocs.io/en/latest/api.html#fsspec.core.OpenFiles) object.  The paths may include wildcards `*` as well as urls (ex: `s3://path`) to remote storage providers such as S3, FTP, GCP, Azure, Databricks and others as defined by [fsspec](https://filesystem-spec.readthedocs.io/en/latest/api.html?highlight=open_files#fsspec.open_files).  In addition to this paths can be cached locally by prefixing them with `filecache::` (ex: `filecache::s3://bucket-name/key-name`).

> **Note:**  this stage does not actually download the data files, allowing the file list to be filtered and batched prior to being downloaded.

| Argument | Type | Description |
| -------- | ---- | ----------- |
| `c` | `morpheus.config.Config` | Morpheus config object |
| `filenames` | `List[str]` or `str` | Paths to source file to be read from |


#### File Batcher Stage (`DFPFileBatcherStage`)
The `DFPFileBatcherStage` ([`examples/digital_fingerprinting/production/morpheus/dfp/stages/dfp_file_batcher_stage.py`](/examples/digital_fingerprinting/production/morpheus/dfp/stages/dfp_file_batcher_stage.py)) groups data in the incoming `DataFrame` in batches of a time period (per day default), and optionally filtering incoming data to a specific time window.  This stage can potentially improve performance by combining multiple small files into a single batch.  This stage assumes that the date of the logs can be easily inferred such as encoding the creation time in the file name (e.g., `AUTH_LOG-2022-08-21T22.05.23Z.json`), or using the modification time as reported by the file system. The actual method for extracting the date is encoded in a user-supplied `date_conversion_func` function (more on this later).

| Argument | Type | Description |
| -------- | ---- | ----------- |
| `c` | `morpheus.config.Config` | Morpheus config object |
| `date_conversion_func` | `function` | Function receives a single [fsspec.core.OpenFile](https://filesystem-spec.readthedocs.io/en/latest/api.html#fsspec.core.OpenFile) argument and returns a `datetime.datetime` object |
| `period` | `str` | Time period to group data by, value must be [one of pandas' offset strings](https://pandas.pydata.org/docs/user_guide/timeseries.html#timeseries-offset-aliases) |
| `sampling_rate_s` | `int` | Optional, default=`0`. When non-zero a subset of the incoming data files will be sampled, only including a file if the `datetime` returned by `date_conversion_func` is at least `sampling_rate_s` seconds greater than  the `datetime` of the previously included file |
| `start_time` | `datetime` | Optional, default=`None`. When not None incoming data files will be filtered, excluding any files created prior to `start_time` |
| `end_time` | `datetime` | Optional, default=`None`. When not None incoming data files will be filtered, excluding any files created after `end_time` |

For situations where the creation date of the log file is encoded in the filename, the `date_extractor` in the [`examples/digital_fingerprinting/production/morpheus/dfp/utils/file_utils.py`](/examples/digital_fingerprinting/production/morpheus/dfp/utils/file_utils.py) module can be used.  The `date_extractor` assumes that the timestamps are localized to UTC and will need to have a regex pattern bound to it before being passed in as a parameter to `DFPFileBatcherStage`. The regex pattern will need to contain the following named groups: `year`, `month`, `day`, `hour`, `minute`, `second`, and optionally `microsecond`.  In cases where the regular expression does not match the `date_extractor` function will fallback to using the modified time of the file.

For input files containing an ISO 8601 formatted date string the `iso_date_regex` regex can be used ex:
```python
from functools import partial

from dfp.utils.file_utils import date_extractor
from dfp.utils.file_utils import iso_date_regex
```
```python
# Batch files into buckets by time. Use the default ISO date extractor from the filename
pipeline.add_stage(
    DFPFileBatcherStage(config,
                        period="D",
                        date_conversion_func=functools.partial(date_extractor, filename_regex=iso_date_regex)))
```

> **Note:**  If `date_conversion_func` returns time-zone aware timestamps, then `start_time` and `end_time` if not-None need to also be timezone aware datetime objects.

#### File to DataFrame Stage (`DFPFileToDataFrameStage`)
The `DFPFileToDataFrameStage` ([examples/digital_fingerprinting/production/morpheus/dfp/stages/dfp_file_to_df.py](/examples/digital_fingerprinting/production/morpheus/dfp/stages/dfp_file_to_df.py)) stage receives a `list` of an [fsspec.core.OpenFiles](https://filesystem-spec.readthedocs.io/en/latest/api.html#fsspec.core.OpenFiles) and loads them into a single `DataFrame` which is then emitted into the pipeline.  When the parent stage is `DFPFileBatcherStage` each batch (typically one day) is concatenated into a single `DataFrame`.  If the parent was `MultiFileSource` the entire dataset is loaded into a single `DataFrame`.  Because of this, it is important to choose a `period` argument for `DFPFileBatcherStage` small enough such that each batch can fit into memory.

| Argument | Type | Description |
| -------- | ---- | ----------- |
| `c` | `morpheus.config.Config` | Morpheus config object |
| `schema` | `DataFrameInputSchema` | Schema specifying columns to load, along with any necessary renames and data type conversions  |
| `filter_null` | `bool` | Optional: Whether to filter null rows after loading, by default True. |
| `file_type` | `morpheus._lib.file_types.FileTypes` (enum) | Optional: Indicates file type to be loaded. Currently supported values at time of writing are: `FileTypes.Auto`, `FileTypes.CSV`, and `FileTypes.JSON`. Default value is `FileTypes.Auto` which will infer the type based on the file extension, set this value if using a custom extension |
| `parser_kwargs` | `dict` or `None` | Optional: additional keyword arguments to be passed into the `DataFrame` parser, currently this is going to be either [`pandas.read_csv`](https://pandas.pydata.org/docs/reference/api/pandas.read_csv.html) or [`pandas.read_json`](https://pandas.pydata.org/docs/reference/api/pandas.read_json.html) |
| `cache_dir` | `str` | Optional: path to cache location, defaults to `./.cache/dfp` |

This stage is able to download and load data files concurrently by multiple methods.  Currently supported methods are: `single_thread`, `multiprocess`, `dask`, and `dask_thread`.  The method used is chosen by setting the `FILE_DOWNLOAD_TYPE` environment variable, and `dask_thread` is used by default, and `single_thread` effectively disables concurrent loading.

This stage will cache the resulting `DataFrame` in `cache_dir`, since we are caching the `DataFrame`s and not the source files, a cache hit avoids the cost of parsing the incoming data. In the case of remote storage systems such as S3 this avoids both parsing and a download on a cache hit.  One consequence of this is that any change to the `schema` will require purging cached files in the `cache_dir` before those changes are visible.

> **Note:**  this caching is in addition to any caching which may have occurred when using the optional `filecache::` prefix.

### Output Stages
![Output Stages](img/dfp_output_config.png)

For the inference pipeline any Morpheus output stage such as `morpheus.stages.output.write_to_file_stage.WriteToFileStage` and `morpheus.stages.output.write_to_kafka_stage.WriteToKafkaStage` could be used in addition to the `WriteToS3Stage` documented below.

#### Write to File Stage (`WriteToFileStage`)
This final stage will write all received messages to a single output file in either CSV or JSON format.

| Argument | Type | Description |
| -------- | ---- | ----------- |
| `c` | `morpheus.config.Config` | Morpheus config object |
| `filename` | `str` | The file to write anomalous log messages to. |
| `overwrite` | `bool` | Optional, defaults to `False`. If the file specified in `filename` already exists, it will be overwritten if this option is set to `True` |

#### Write to S3 Stage (`WriteToS3Stage`)
The `WriteToS3Stage` ([examples/digital_fingerprinting/production/morpheus/dfp/stages/write_to_s3_stage.py](/examples/digital_fingerprinting/production/morpheus/dfp/stages/write_to_s3_stage.py)) stage writes the resulting anomaly detections to S3.  The `WriteToS3Stage` decouples the S3 specific operations from the Morpheus stage, and as such receives an `s3_writer` argument.

| Argument | Type | Description |
| -------- | ---- | ----------- |
| `c` | `morpheus.config.Config` | Morpheus config object |
| `s3_writer` | `function` | User defined function which receives an instance of a `morpheus.messages.message_meta.MessageMeta` and returns that same message instance. Any S3 specific configurations such as bucket name should be bound to the method. |

### Core Pipeline
These stages are common to both the training & inference pipelines, unlike the input & output stages these are specific to the DFP pipeline and intended to be configured but not replaceable.

#### Split Users Stage (`DFPSplitUsersStage`)
The `DFPSplitUsersStage` ([examples/digital_fingerprinting/production/morpheus/dfp/stages/dfp_split_users_stage.py](/examples/digital_fingerprinting/production/morpheus/dfp/stages/dfp_split_users_stage.py)) stage receives an incoming `DataFrame` and emits a `list` of `DFPMessageMeta` where each `DFPMessageMeta` represents the records associated for a given user.  This allows for downstream stages to perform all necessary operations on a per user basis.

| Argument | Type | Description |
| -------- | ---- | ----------- |
| `c` | `morpheus.config.Config` | Morpheus config object |
| `include_generic` | `bool` | When `True` a `DFPMessageMeta` will be constructed for the generic user containing all records not excluded by the `skip_users` and `only_users` filters |
| `include_individual` | `bool` | When `True` a `DFPMessageMeta` instance will be constructed for each user not excluded by the `skip_users` and `only_users` filters |
| `skip_users` | `List[str]` or `None` | List of users to exclude, when `include_generic` is `True` excluded records will also be excluded from the generic user. Mutually exclusive with `only_users`.  |
| `only_users` | `List[str]` or `None` | Limit records to a specific list of users, when `include_generic` is `True` the generic user's records will also be limited to the users in this list. Mutually exclusive with `skip_users`. |

#### Rolling Window Stage (`DFPRollingWindowStage`)
The `DFPRollingWindowStage` ([examples/digital_fingerprinting/production/morpheus/dfp/stages/dfp_rolling_window_stage.py](/examples/digital_fingerprinting/production/morpheus/dfp/stages/dfp_rolling_window_stage.py)) stage performs several key pieces of functionality for DFP.
1. This stage keeps a moving window of logs on a per user basis
   * These logs are saved to disk to reduce memory requirements between logs from the same user
1. It only emits logs when the window history requirements are met
   * Until all of the window history requirements are met, no messages will be sent to the rest of the pipeline.
   * Configuration options for defining the window history requirements are detailed below.
1. It repeats the necessary logs to properly calculate log dependent features.
   * To support all column feature types, incoming log messages can be combined with existing history and sent to downstream stages.
   * For example, to calculate a feature that increments a counter for the number of logs a particular user has generated in a single day, we must have the user's log history for the past 24 hours. To support this, this stage will combine new logs with existing history into a single `DataFrame`.
   * It is the responsibility of downstream stages to distinguish between new logs and existing history.

| Argument | Type | Description |
| -------- | ---- | ----------- |
| `c` | `morpheus.config.Config` | Morpheus config object |
| `min_history` | `int` | Exclude users with less than `min_history` records, setting this to `1` effectively disables this feature |
| `min_increment` | `int` | Exclude incoming batches for users where less than `min_increment` new records have been added since the last batch, setting this to `0` effectively disables this feature |
| `max_history` | `int`, `str` or `None` | When not `None`, include up to `max_history` records. When `max_history` is an int, then the last `max_history` records will be included. When `max_history` is a `str` it is assumed to represent a duration parsable by [`pandas.Timedelta`](https://pandas.pydata.org/docs/reference/api/pandas.Timedelta.html) and only those records within the window of [latest timestamp - `max_history`, latest timestamp] will be included. |
| `cache_dir` | `str` | Optional path to cache directory, cached items will be stored in a subdirectory under `cache_dir` named `rolling-user-data` this directory, along with `cache_dir` will be created if it does not already exist. |

> **Note:**  this stage computes a row hash for the first and last rows of the incoming `DataFrame` as such all data contained must be hashable, any non-hashable values such as `lists` should be dropped or converted into hashable types in the `DFPFileToDataFrameStage`.

#### Preprocessing Stage (`DFPPreprocessingStage`)
The `DFPPreprocessingStage` ([examples/digital_fingerprinting/production/morpheus/dfp/stages/dfp_preprocessing_stage.py](/examples/digital_fingerprinting/production/morpheus/dfp/stages/dfp_preprocessing_stage.py)) stage, the actual logic of preprocessing is defined in the `input_schema` argument.  Since this stage occurs in the pipeline after the `DFPFileBatcherStage` and `DFPSplitUsersStage` stages all records in the incoming `DataFrame` correspond to only a single user within a specific time period allowing for columns to be computer on a per-user per-time period basis such as the `logcount` and `locincrement` features mentioned above.  Making the type of processing performed in this stage different from those performed in the `DFPFileToDataFrameStage`.

| Argument | Type | Description |
| -------- | ---- | ----------- |
| `c` | `morpheus.config.Config` | Morpheus config object |
| `input_schema` | `DataFrameInputSchema` | Schema specifying columns to be included in the output `DataFrame` including computed columns |

## Training Pipeline
![Training PipelineOverview](img/dfp_training_overview.png)

Training must begin with the generic user model​ which is trained with the logs from all users.  This model serves as a fallback model for users & accounts without sufficient training data​.  The name of the generic user is defined in the `ae.fallback_username` attribute of the Morpheus config object and defaults to `generic_user`.

After training the generic model, individual user models can be trained​.  Individual user models provide better accuracy but require sufficient data​, many users do not have sufficient data to accurately train the model​.

### Training Stages

#### Training Stage (`DFPTraining`)
The `DFPTraining` ([examples/digital_fingerprinting/production/morpheus/dfp/stages/dfp_training.py](/examples/digital_fingerprinting/production/morpheus/dfp/stages/dfp_training.py)) trains a model for each incoming `DataFrame` and emits an instance of `morpheus.messages.multi_ae_message.MultiAEMessage` containing the trained model.

| Argument | Type | Description |
| -------- | ---- | ----------- |
| `c` | `morpheus.config.Config` | Morpheus config object |
| `model_kwargs` | `dict` or `None` | Optional dictionary of keyword arguments to be used when constructing the model. Refer to [`AutoEncoder`](https://github.com/nv-morpheus/dfencoder/blob/master/dfencoder/autoencoder.py) for information on the available options.|

#### MLflow Model Writer Stage (`DFPMLFlowModelWriterStage`)
The `DFPMLFlowModelWriterStage` ([examples/digital_fingerprinting/production/morpheus/dfp/stages/dfp_mlflow_model_writer.py](/examples/digital_fingerprinting/production/morpheus/dfp/stages/dfp_mlflow_model_writer.py)) stage publishes trained models into MLflow, skipping any model which lacked sufficient training data (current required minimum is 300 log records).

| Argument | Type | Description |
| -------- | ---- | ----------- |
| `c` | `morpheus.config.Config` | Morpheus config object |
| `model_name_formatter` | `str` | Optional format string to control the name of models stored in MLflow, default is `dfp-{user_id}`. Currently available field names are: `user_id` and `user_md5` which is an md5 hexadecimal digest as returned by [`hash.hexdigest`](https://docs.python.org/3.8/library/hashlib.html?highlight=hexdigest#hashlib.hash.hexdigest). |
| `experiment_name_formatter` | `str` | Optional format string to control the experiment name for models stored in MLflow, default is `/dfp-models/{reg_model_name}`.  Currently available field names are: `user_id`, `user_md5` and `reg_model_name` which is the model name as defined by `model_name_formatter` once the field names have been applied. |
| `databricks_permissions` | `dict` or `None` | Optional, when not `None` sets permissions needed when using a databricks hosted MLflow server |

> **Note:**  If using a remote MLflow server, users will need to call [`mlflow.set_tracking_uri`](https://www.mlflow.org/docs/latest/python_api/mlflow.html#mlflow.set_tracking_uri) before starting the pipeline.

## Inference Pipeline
![Inference Pipeline Overview](img/dfp_inference_overview.png)

### Inference Stages

#### Inference Stage (`DFPInferenceStage`)
The `DFPInferenceStage` ([examples/digital_fingerprinting/production/morpheus/dfp/stages/dfp_inference_stage.py](/examples/digital_fingerprinting/production/morpheus/dfp/stages/dfp_inference_stage.py)) stage loads models from MLflow and performs inferences against those models.  This stage emits a message containing the original `DataFrame` along with new columns containing the z score (`mean_abs_z`), along with the name and version of the model that generated that score (`model_version`).  For each feature in the model three additional columns will also be added:
* `<feature name>_loss` : The loss
* `<feature name>_z_loss` : The loss z-score
* `<feature name>_pred` : The predicted value

For a hypothetical feature named `result` the three added columns will be: `result_loss`, `result_z_loss`, `result_pred`.

For performance models fetched from MLflow are cached locally, and are cached for up to 10 minutes allowing updated models to be routinely updated.  In addition to caching individual models the stage also maintains a cache of which models are available, so a newly trained user model published to MLflow won't be visible to an already running inference pipeline for up to 10 minutes.

For any user without an associated model in MLflow, the model for the generic user is used. The name of the generic user is defined in the `ae.fallback_username` attribute of the Morpheus config object defaults to `generic_user`.

| Argument | Type | Description |
| -------- | ---- | ----------- |
| `c` | `morpheus.config.Config` | Morpheus config object |
| `model_name_formatter` | `str` | Format string to control the name of models fetched from MLflow.  Currently available field names are: `user_id` and `user_md5` which is an md5 hexadecimal digest as returned by [`hash.hexdigest`](https://docs.python.org/3.8/library/hashlib.html?highlight=hexdigest#hashlib.hash.hexdigest). |



#### Post Processing Stage (`DFPPostprocessingStage`)
The `DFPPostprocessingStage` ([examples/digital_fingerprinting/production/morpheus/dfp/stages/dfp_postprocessing_stage.py](/examples/digital_fingerprinting/production/morpheus/dfp/stages/dfp_postprocessing_stage.py)) stage filters the output from the inference stage for any anomalous messages. Logs which exceed the specified Z-Score will be passed onto the next stage.  All remaining logs which are below the threshold will be dropped.

| Argument | Type | Description |
| -------- | ---- | ----------- |
| `c` | `morpheus.config.Config` | Morpheus config object |
| `z_score_threshold` | `float` | Optional, sets the threshold value above which values of `mean_abs_z` must be above in order to be considered  an anomaly, default is 2.0 |<|MERGE_RESOLUTION|>--- conflicted
+++ resolved
@@ -28,11 +28,7 @@
 The location of these logs could be either local to the machine running Morpheus, a shared file system like NFS or on a remote store such as [Amazon S3](https://aws.amazon.com/s3/).
 
 ### Defining a New Data Source
-<<<<<<< HEAD
-Additional data sources and remote stores can easily be added using the Morpheus API.  The key to applying DFP to a new data source is through the process of feature selection. Any data source can be fed into DFP after some preprocessing to get a feature vector per log/data point​.  In order to build a targeted model for each entity (user/service/machine... etc.), the chosen data source needs a field that uniquely identifies the entity we're trying to model.
-=======
 Additional data sources and remote stores can easily be added using the Morpheus API.  The key to applying DFP to a new data source is through the process of feature selection. Any data source can be fed into DFP after some preprocessing to get a feature vector per log/data point.  In order to build a targeted model for each entity (user/service/machine... etc.), the chosen data source needs a field that uniquely identifies the entity we're trying to model.
->>>>>>> f2c09b1c
 
 Adding a new source for the DFP pipeline requires defining five critical pieces:
 1. The user_id column in the Morpheus config attribute `ae.userid_column_name`. This can be any column which uniquely identifies the user, account or service being fingerprinted. Examples of possible user_ids could be:
