#!/bin/bash
# SPDX-FileCopyrightText: Copyright (c) 2023, NVIDIA CORPORATION & AFFILIATES. All rights reserved.
# SPDX-License-Identifier: Apache-2.0
#
# Licensed under the Apache License, Version 2.0 (the "License");
# you may not use this file except in compliance with the License.
# You may obtain a copy of the License at
#
# http://www.apache.org/licenses/LICENSE-2.0
#
# Unless required by applicable law or agreed to in writing, software
# distributed under the License is distributed on an "AS IS" BASIS,
# WITHOUT WARRANTIES OR CONDITIONS OF ANY KIND, either express or implied.
# See the License for the specific language governing permissions and
# limitations under the License.

## Usage
# Either supply full versions:
#    `bash update-version.sh <current_version> <new_version>`
#    Format is YY.MM.PP - no leading 'v' or trailing 'a'
# Or no versions:
#    `bash update-version.sh`

set -e

# If the user has not supplied the versions, determine them from the git tags
if [[ "$#" -ne 2 ]]; then
   echo "No versions were provided. Using last 2 git tags to determined current and next version"

   # Current version comes from the previous alpha tag
   CURRENT_FULL_VERSION=$(git tag --merged HEAD --list 'v*' | sort --version-sort | tail -n 2 | head -n 1 | tr -d 'va')
   # Next version comes from the latest alpha tag
   NEXT_FULL_VERSION=$(git tag --merged HEAD --list 'v*' | sort --version-sort | tail -n 1 | tr -d 'va')
else
   # User has supplied current and next arguments
   CURRENT_FULL_VERSION=$1
   NEXT_FULL_VERSION=$2
fi

CURRENT_MAJOR=$(echo ${CURRENT_FULL_VERSION} | awk '{split($0, a, "."); print a[1]}')
CURRENT_MINOR=$(echo ${CURRENT_FULL_VERSION} | awk '{split($0, a, "."); print a[2]}')
CURRENT_PATCH=$(echo ${CURRENT_FULL_VERSION} | awk '{split($0, a, "."); print a[3]}')
CURRENT_SHORT_TAG=${CURRENT_MAJOR}.${CURRENT_MINOR}

NEXT_MAJOR=$(echo ${NEXT_FULL_VERSION} | awk '{split($0, a, "."); print a[1]}')
NEXT_MINOR=$(echo ${NEXT_FULL_VERSION} | awk '{split($0, a, "."); print a[2]}')
NEXT_PATCH=$(echo ${NEXT_FULL_VERSION} | awk '{split($0, a, "."); print a[3]}')
NEXT_SHORT_TAG=${NEXT_MAJOR}.${NEXT_MINOR}

# Need to distutils-normalize the versions for some use cases
CURRENT_SHORT_TAG_PEP440=$(python -c "from setuptools.extern import packaging; print(packaging.version.Version('${CURRENT_SHORT_TAG}'))")
NEXT_SHORT_TAG_PEP440=$(python -c "from setuptools.extern import packaging; print(packaging.version.Version('${NEXT_SHORT_TAG}'))")

echo "Preparing release $CURRENT_FULL_VERSION (PEP ${CURRENT_SHORT_TAG_PEP440}) => $NEXT_FULL_VERSION (PEP ${NEXT_SHORT_TAG_PEP440})"

# Inplace sed replace; workaround for Linux and Mac. Accepts multiple files
function sed_runner() {

   pattern=$1
   shift

   for f in $@ ; do
      sed -i.bak ''"$pattern"'' "$f" && rm -f "$f.bak"
   done
}

# .gitmodules
git submodule set-branch -b branch-${NEXT_SHORT_TAG} external/morpheus-visualizations
git submodule set-branch -b branch-${NEXT_SHORT_TAG} morpheus_utils

if [[ "$(git diff --name-only | grep .gitmodules)" != "" ]]; then
<<<<<<< HEAD
   # Only update the submodules if setting the branch changed .gitmodules
=======
   # Only update the submodules if setting the branch changed .gitmodules. Otherwise this will undo the current commit
   # for any submodules resulting in differences always appearing in CI
>>>>>>> 662cd40b
   git submodule update --remote --recursive
fi

# Root CMakeLists.txt
sed_runner 's/'"VERSION ${CURRENT_FULL_VERSION}.*"'/'"VERSION ${NEXT_FULL_VERSION}"'/g' CMakeLists.txt

# Conda environment file
sed_runner "s/mrc=${CURRENT_SHORT_TAG}/mrc=${NEXT_SHORT_TAG}/g" docker/conda/environments/cuda11.8_dev.yml

# examples/digital_fingerprinting
sed_runner "s/v${CURRENT_FULL_VERSION}-runtime/v${NEXT_FULL_VERSION}-runtime/g" \
   examples/digital_fingerprinting/production/docker-compose.yml \
   examples/digital_fingerprinting/production/Dockerfile
sed_runner "s/v${CURRENT_FULL_VERSION}-runtime/v${NEXT_FULL_VERSION}-runtime/g" examples/digital_fingerprinting/production/Dockerfile
sed_runner "s|blob/branch-${CURRENT_SHORT_TAG}|blob/branch-${NEXT_SHORT_TAG}|g" examples/digital_fingerprinting/starter/README.md

# docs/source/cloud_deployment_guide.md
sed_runner "s|${CURRENT_SHORT_TAG}.tgz|${NEXT_SHORT_TAG}.tgz|g" docs/source/cloud_deployment_guide.md
sed_runner "s|blob/branch-${CURRENT_SHORT_TAG}|blob/branch-${NEXT_SHORT_TAG}|g" docs/source/cloud_deployment_guide.md
sed_runner "s|tree/branch-${CURRENT_SHORT_TAG}|tree/branch-${NEXT_SHORT_TAG}|g" docs/source/cloud_deployment_guide.md

# docs/source/getting_started.md
# Only do the minor version here since the full version can mess up the examples
sed_runner "s/${CURRENT_SHORT_TAG}/${NEXT_SHORT_TAG}/g" docs/source/getting_started.md

# models/model-cards
sed_runner "s|blob/branch-${CURRENT_SHORT_TAG}|blob/branch-${NEXT_SHORT_TAG}|g" models/model-cards/*.md
sed_runner "s|tree/branch-${CURRENT_SHORT_TAG}|tree/branch-${NEXT_SHORT_TAG}|g" models/model-cards/*.md<|MERGE_RESOLUTION|>--- conflicted
+++ resolved
@@ -69,12 +69,8 @@
 git submodule set-branch -b branch-${NEXT_SHORT_TAG} morpheus_utils
 
 if [[ "$(git diff --name-only | grep .gitmodules)" != "" ]]; then
-<<<<<<< HEAD
-   # Only update the submodules if setting the branch changed .gitmodules
-=======
    # Only update the submodules if setting the branch changed .gitmodules. Otherwise this will undo the current commit
    # for any submodules resulting in differences always appearing in CI
->>>>>>> 662cd40b
    git submodule update --remote --recursive
 fi
 
