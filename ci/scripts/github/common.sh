#!/bin/bash
# SPDX-FileCopyrightText: Copyright (c) 2022, NVIDIA CORPORATION & AFFILIATES. All rights reserved.
# SPDX-License-Identifier: Apache-2.0
#
# Licensed under the Apache License, Version 2.0 (the "License");
# you may not use this file except in compliance with the License.
# You may obtain a copy of the License at
#
# http://www.apache.org/licenses/LICENSE-2.0
#
# Unless required by applicable law or agreed to in writing, software
# distributed under the License is distributed on an "AS IS" BASIS,
# WITHOUT WARRANTIES OR CONDITIONS OF ANY KIND, either express or implied.
# See the License for the specific language governing permissions and
# limitations under the License.

function print_env_vars() {
    rapids-logger "Environ:"
    env | grep -v -E "AWS_ACCESS_KEY_ID|AWS_SECRET_ACCESS_KEY|GH_TOKEN" | sort
}

rapids-logger "Env Setup"
print_env_vars
rapids-logger "---------"
mkdir -p ${WORKSPACE_TMP}
source /opt/conda/etc/profile.d/conda.sh
export MORPHEUS_ROOT=${MORPHEUS_ROOT:-$(git rev-parse --show-toplevel)}
cd ${MORPHEUS_ROOT}

# For non-gpu hosts nproc will correctly report the number of cores we are able to use
# On a GPU host however nproc will report the total number of cores and PARALLEL_LEVEL
# will be defined specifying the subset we are allowed to use.
NUM_CORES=$(nproc)
export PARALLEL_LEVEL=${PARALLEL_LEVEL:-${NUM_CORES}}
rapids-logger "Procs: ${NUM_CORES}"
/usr/bin/lscpu

rapids-logger "Memory"
/usr/bin/free -g

rapids-logger "User Info"
id

# For PRs, $GIT_BRANCH is like: pull-request/989
REPO_NAME=$(basename "${GITHUB_REPOSITORY}")
ORG_NAME="${GITHUB_REPOSITORY_OWNER}"
PR_NUM="${GITHUB_REF_NAME##*/}"

# S3 vars
export S3_URL="s3://rapids-downloads/ci/morpheus"
export DISPLAY_URL="https://downloads.rapids.ai/ci/morpheus"
export ARTIFACT_ENDPOINT="/pull-request/${PR_NUM}/${GIT_COMMIT}/${NVARCH}"
export ARTIFACT_URL="${S3_URL}${ARTIFACT_ENDPOINT}"
export DISPLAY_ARTIFACT_URL="${DISPLAY_URL}/pull-request/${PR_NUM}/${GIT_COMMIT}/${NVARCH}/"

# Set sccache env vars
export SCCACHE_S3_KEY_PREFIX=morpheus-${NVARCH}
export SCCACHE_BUCKET=rapids-sccache
export SCCACHE_REGION="${AWS_DEFAULT_REGION}"
export SCCACHE_IDLE_TIMEOUT=32768
#export SCCACHE_LOG=debug

<<<<<<< HEAD
# TODO: enable stubs
export CMAKE_BUILD_ALL_FEATURES="-DCMAKE_MESSAGE_CONTEXT_SHOW=ON -DMORPHEUS_BUILD_BENCHMARKS=ON -DMORPHEUS_BUILD_EXAMPLES=ON -DMORPHEUS_BUILD_TESTS=ON -DMORPHEUS_USE_CONDA=ON -DMORPHEUS_PYTHON_INPLACE_BUILD=OFF -DMORPHEUS_BUILD_PYTHON_STUBS=OFF -DMORPHEUS_USE_CCACHE=ON"
=======
export CMAKE_BUILD_ALL_FEATURES="-DCMAKE_MESSAGE_CONTEXT_SHOW=ON -DMORPHEUS_BUILD_BENCHMARKS=ON -DMORPHEUS_BUILD_EXAMPLES=ON -DMORPHEUS_BUILD_TESTS=ON -DMORPHEUS_USE_CONDA=ON -DMORPHEUS_PYTHON_INPLACE_BUILD=OFF -DMORPHEUS_BUILD_PYTHON_STUBS=ON -DMORPHEUS_USE_CCACHE=ON"
>>>>>>> 47260cfd

export FETCH_STATUS=0

print_env_vars

<<<<<<< HEAD
function update_conda_env() {
    rapids-logger "Checking for updates to conda env"
    mamba env update -n morpheus -q --file ${MORPHEUS_ROOT}/docker/conda/environments/cuda${CUDA_VER}_dev.yml
    conda deactivate
    conda activate morpheus
}
=======
function install_deb_deps() {
    apt -q -y update
    apt -q -y install libnuma1
}

function install_build_deps() {
    apt -q -y install libcublas-dev-11-5 \
                    libcufft-dev-11-5 \
                    libcurand-dev-11-5 \
                    libcusolver-dev-11-5 \
                    libnvidia-compute-495
}

function create_conda_env() {
    rapids-logger "Creating conda env"
    conda config --add pkgs_dirs /opt/conda/pkgs
    conda config --env --add channels conda-forge
    conda config --env --set channel_alias ${CONDA_CHANNEL_ALIAS:-"https://conda.anaconda.org"}
    mamba env create -q -n morpheus -f ${MORPHEUS_ROOT}/docker/conda/environments/cuda${CUDA_VER}_dev.yml

    conda activate morpheus

    rapids-logger "Installing CI dependencies"
    mamba env update -q -f ${MORPHEUS_ROOT}/docker/conda/environments/cuda${CUDA_VER}_ci.yml
    conda deactivate && conda activate morpheus
>>>>>>> 47260cfd

function set_stub_vars() {
    export CUDA_PATH=/usr/local/cuda
    export LD_LIBRARY_PATH=/usr/local/cuda-11.5/compat:${LD_LIBRARY_PATH}
}

function fetch_base_branch() {
    rapids-logger "Retrieving base branch from GitHub API"
    [[ -n "$GH_TOKEN" ]] && CURL_HEADERS=('-H' "Authorization: token ${GH_TOKEN}")
    RESP=$(
    curl -s \
        -H "Accept: application/vnd.github.v3+json" \
        "${CURL_HEADERS[@]}" \
        "${GITHUB_API_URL}/repos/${ORG_NAME}/${REPO_NAME}/pulls/${PR_NUM}"
    )

    BASE_BRANCH=$(echo "${RESP}" | jq -r '.base.ref')

    # Change target is the branch name we are merging into but due to the weird way jenkins does
    # the checkout it isn't recognized by git without the origin/ prefix
    export CHANGE_TARGET="origin/${BASE_BRANCH}"
    rapids-logger "Base branch: ${BASE_BRANCH}"
}

function fetch_s3() {
    ENDPOINT=$1
    DESTINATION=$2
    if [[ "${USE_S3_CURL}" == "1" ]]; then
        curl -f "${DISPLAY_URL}${ENDPOINT}" -o "${DESTINATION}"
        FETCH_STATUS=$?
    else
        aws s3 cp --no-progress "${S3_URL}${ENDPOINT}" "${DESTINATION}"
        FETCH_STATUS=$?
    fi
}

function restore_conda_env() {

    rapids-logger "Downloading build artifacts from ${DISPLAY_ARTIFACT_URL}"
    fetch_s3 "${ARTIFACT_ENDPOINT}/conda_env.tar.gz" "${WORKSPACE_TMP}/conda_env.tar.gz"
    fetch_s3 "${ARTIFACT_ENDPOINT}/wheel.tar.bz" "${WORKSPACE_TMP}/wheel.tar.bz"

    rapids-logger "Extracting"
    mkdir -p /opt/conda/envs/morpheus

    # We are using the --no-same-owner flag since user id & group id's are inconsistent between nodes in our CI pool
    tar xf "${WORKSPACE_TMP}/conda_env.tar.gz" --no-same-owner --directory /opt/conda/envs/morpheus
    tar xf "${WORKSPACE_TMP}/wheel.tar.bz" --no-same-owner --directory ${MORPHEUS_ROOT}

    rapids-logger "Setting conda env"
    conda activate morpheus
    conda-unpack
}

function show_conda_info() {

    rapids-logger "Check Conda info"
    conda info
    conda config --show-sources
    conda list --show-channel-urls
}<|MERGE_RESOLUTION|>--- conflicted
+++ resolved
@@ -60,51 +60,18 @@
 export SCCACHE_IDLE_TIMEOUT=32768
 #export SCCACHE_LOG=debug
 
-<<<<<<< HEAD
-# TODO: enable stubs
-export CMAKE_BUILD_ALL_FEATURES="-DCMAKE_MESSAGE_CONTEXT_SHOW=ON -DMORPHEUS_BUILD_BENCHMARKS=ON -DMORPHEUS_BUILD_EXAMPLES=ON -DMORPHEUS_BUILD_TESTS=ON -DMORPHEUS_USE_CONDA=ON -DMORPHEUS_PYTHON_INPLACE_BUILD=OFF -DMORPHEUS_BUILD_PYTHON_STUBS=OFF -DMORPHEUS_USE_CCACHE=ON"
-=======
 export CMAKE_BUILD_ALL_FEATURES="-DCMAKE_MESSAGE_CONTEXT_SHOW=ON -DMORPHEUS_BUILD_BENCHMARKS=ON -DMORPHEUS_BUILD_EXAMPLES=ON -DMORPHEUS_BUILD_TESTS=ON -DMORPHEUS_USE_CONDA=ON -DMORPHEUS_PYTHON_INPLACE_BUILD=OFF -DMORPHEUS_BUILD_PYTHON_STUBS=ON -DMORPHEUS_USE_CCACHE=ON"
->>>>>>> 47260cfd
 
 export FETCH_STATUS=0
 
 print_env_vars
 
-<<<<<<< HEAD
 function update_conda_env() {
     rapids-logger "Checking for updates to conda env"
     mamba env update -n morpheus -q --file ${MORPHEUS_ROOT}/docker/conda/environments/cuda${CUDA_VER}_dev.yml
     conda deactivate
     conda activate morpheus
 }
-=======
-function install_deb_deps() {
-    apt -q -y update
-    apt -q -y install libnuma1
-}
-
-function install_build_deps() {
-    apt -q -y install libcublas-dev-11-5 \
-                    libcufft-dev-11-5 \
-                    libcurand-dev-11-5 \
-                    libcusolver-dev-11-5 \
-                    libnvidia-compute-495
-}
-
-function create_conda_env() {
-    rapids-logger "Creating conda env"
-    conda config --add pkgs_dirs /opt/conda/pkgs
-    conda config --env --add channels conda-forge
-    conda config --env --set channel_alias ${CONDA_CHANNEL_ALIAS:-"https://conda.anaconda.org"}
-    mamba env create -q -n morpheus -f ${MORPHEUS_ROOT}/docker/conda/environments/cuda${CUDA_VER}_dev.yml
-
-    conda activate morpheus
-
-    rapids-logger "Installing CI dependencies"
-    mamba env update -q -f ${MORPHEUS_ROOT}/docker/conda/environments/cuda${CUDA_VER}_ci.yml
-    conda deactivate && conda activate morpheus
->>>>>>> 47260cfd
 
 function set_stub_vars() {
     export CUDA_PATH=/usr/local/cuda
