# SPDX-FileCopyrightText: Copyright (c) 2024, NVIDIA CORPORATION & AFFILIATES. All rights reserved.
# SPDX-License-Identifier: Apache-2.0
#
# Licensed under the Apache License, Version 2.0 (the "License");
# you may not use this file except in compliance with the License.
# You may obtain a copy of the License at
#
# http://www.apache.org/licenses/LICENSE-2.0
#
# Unless required by applicable law or agreed to in writing, software
# distributed under the License is distributed on an "AS IS" BASIS,
# WITHOUT WARRANTIES OR CONDITIONS OF ANY KIND, either express or implied.
# See the License for the specific language governing permissions and
# limitations under the License.

import os
import typing
from functools import partial
from typing import Generator

import pandas as pd
import pytest

import cudf

from _utils import assert_results
from _utils.dataset_manager import DatasetManager
from morpheus.config import Config
from morpheus.config import ExecutionMode
from morpheus.messages import ControlMessage
from morpheus.messages import MessageMeta
from morpheus.pipeline import LinearPipeline
from morpheus.pipeline.stage_decorator import stage
from morpheus.stages.general.multi_processing_stage import MultiProcessingBaseStage
from morpheus.stages.general.multi_processing_stage import MultiProcessingStage
from morpheus.stages.input.in_memory_data_generation_stage import InMemoryDataGenStage
from morpheus.stages.input.in_memory_source_stage import InMemorySourceStage
from morpheus.stages.output.compare_dataframe_stage import CompareDataFrameStage
from morpheus.stages.output.in_memory_sink_stage import InMemorySinkStage
from morpheus.stages.postprocess.serialize_stage import SerializeStage
from morpheus.stages.preprocess.deserialize_stage import DeserializeStage


@pytest.fixture(scope="module", autouse=True)
def setup_and_teardown(shared_process_pool_setup_and_teardown):  # pylint: disable=unused-argument
    pass


def _create_df(count: int) -> pd.DataFrame:
    return pd.DataFrame({"a": range(count)}, {"b": range(count)})


def _process_df(df: pd.DataFrame, column: str, value: str) -> pd.DataFrame:
    df[column] = value
    return df


@pytest.mark.gpu_and_cpu_mode
def test_create_stage_type_deduction(config: Config, dataset_pandas: DatasetManager):

    # Test create() with normal function
    mp_stage = MultiProcessingStage.create(c=config,
                                           unique_name="multi-processing-stage-1",
                                           process_fn=_create_df,
                                           process_pool_usage=0.1)
    assert mp_stage.name == "multi-processing-stage-1"
    input_t, output_t = typing.get_args(mp_stage.__orig_class__)  # pylint: disable=no-member
    assert input_t == int
    assert output_t == pd.DataFrame

    # Test create() with partial function with 1 unbound argument
    df = dataset_pandas["csv_sample.csv"]
    partial_fn = partial(_process_df, df=df, value="new_value")

    mp_stage = MultiProcessingStage.create(c=config,
                                           unique_name="multi-processing-stage-2",
                                           process_fn=partial_fn,
                                           process_pool_usage=0.1)

    assert mp_stage.name == "multi-processing-stage-2"
    input_t, output_t = typing.get_args(mp_stage.__orig_class__)  # pylint: disable=no-member
    assert mp_stage.accepted_types() == (str, )
    assert input_t == str
    assert output_t == pd.DataFrame

    # Invalid case: create() with partial function with 0 unbound argument
    invalid_partial_fn = partial(_process_df, df=df, column="new_column", value="new_value")
    with pytest.raises(ValueError):
        MultiProcessingStage.create(c=config,
                                    unique_name="multi-processing-stage-3",
                                    process_fn=invalid_partial_fn,
                                    process_pool_usage=0.1)

    # Invalid case: create() with function with more than 1 arguments
    invalid_partial_fn = partial(_process_df, df=df)
    with pytest.raises(ValueError):
        MultiProcessingStage.create(c=config,
                                    unique_name="multi-processing-stage-4",
                                    process_fn=invalid_partial_fn,
                                    process_pool_usage=0.1)


class DerivedMultiProcessingStage(MultiProcessingBaseStage[ControlMessage, ControlMessage]):

    def __init__(self,
                 *,
                 c: Config,
                 process_pool_usage: float,
                 add_column_name: str,
                 max_in_flight_messages: int = None):
        super().__init__(c=c, process_pool_usage=process_pool_usage, max_in_flight_messages=max_in_flight_messages)

        self._add_column_name = add_column_name
        self._shared_process_pool.set_usage(self.name, self._process_pool_usage)
        self._execution_mode = c.execution_mode

    @property
    def name(self) -> str:
        return "derived-multi-processing-stage"

    def supported_execution_modes(self) -> tuple[ExecutionMode]:
        """
        Returns a tuple of supported execution modes of this stage.
        """
        return (ExecutionMode.GPU, ExecutionMode.CPU)

    def _on_data(self, data: ControlMessage) -> ControlMessage:

        input_df = data.payload().copy_dataframe()
        if self._execution_mode == ExecutionMode.GPU:
            input_df = input_df.to_pandas()

        partial_process_fn = partial(_process_df, column=self._add_column_name, value="Hello")

        task = self._shared_process_pool.submit_task(self.name, partial_process_fn, input_df)

        df = task.result()
        if self._execution_mode == ExecutionMode.GPU:
            df = cudf.DataFrame.from_pandas(df)

        meta = MessageMeta(df)
        data.payload(meta)

        return data


@pytest.mark.gpu_and_cpu_mode
def test_derived_stage_type_deduction(config: Config):

    mp_stage = DerivedMultiProcessingStage(c=config, process_pool_usage=0.1, add_column_name="new_column")
    assert mp_stage.name == "derived-multi-processing-stage"
    assert mp_stage.accepted_types() == (ControlMessage, )

    input_t, output_t = typing.get_args(mp_stage.__orig_bases__[0])  # pylint: disable=no-member
    assert input_t == ControlMessage
    assert output_t == ControlMessage


def pandas_dataframe_generator(dataset_pandas: DatasetManager, count: int) -> Generator[pd.DataFrame, None, None]:
    for _ in range(count):
        yield dataset_pandas["csv_sample.csv"]


<<<<<<< HEAD
@pytest.mark.gpu_and_cpu_mode
=======
@pytest.mark.slow
>>>>>>> 56926395
def test_created_stage_pipe(config: Config, dataset_pandas: DatasetManager):

    config.num_threads = os.cpu_count()

    input_df = dataset_pandas["csv_sample.csv"]

    expected_df = input_df.copy()
    expected_df["new_column"] = "Hello"

    df_count = 100
    df_generator = partial(pandas_dataframe_generator, dataset_pandas, df_count)

    partial_fn = partial(_process_df, column="new_column", value="Hello")

    pipe = LinearPipeline(config)
    pipe.set_source(InMemoryDataGenStage(config, df_generator, output_data_type=pd.DataFrame))
    pipe.add_stage(MultiProcessingStage[pd.DataFrame, pd.DataFrame].create(c=config,
                                                                           unique_name="multi-processing-stage-5",
                                                                           process_fn=partial_fn,
                                                                           process_pool_usage=0.1))
    sink_stage = pipe.add_stage(InMemorySinkStage(config))

    pipe.run()

    for df in sink_stage.get_messages():
        assert df.equals(expected_df)


<<<<<<< HEAD
@pytest.mark.gpu_and_cpu_mode
=======
@pytest.mark.slow
>>>>>>> 56926395
def test_derived_stage_pipe(config: Config, dataset_pandas: DatasetManager):

    config.num_threads = os.cpu_count()

    input_df = dataset_pandas["csv_sample.csv"]
    add_column_name = "new_column"
    expected_df = input_df.copy()
    expected_df[add_column_name] = "Hello"

    pipe = LinearPipeline(config)
    pipe.set_source(InMemorySourceStage(config, [input_df]))
    pipe.add_stage(DeserializeStage(config, ensure_sliceable_index=True))
    pipe.add_stage(DerivedMultiProcessingStage(c=config, process_pool_usage=0.1, add_column_name=add_column_name))
    pipe.add_stage(SerializeStage(config))
    comp_stage = pipe.add_stage(CompareDataFrameStage(config, expected_df))

    pipe.run()

    assert_results(comp_stage.get_results())


<<<<<<< HEAD
@pytest.mark.gpu_and_cpu_mode
=======
@pytest.mark.slow
>>>>>>> 56926395
def test_multiple_stages_pipe(config: Config, dataset_pandas: DatasetManager):
    config.num_threads = os.cpu_count()

    input_df = dataset_pandas["csv_sample.csv"]

    expected_df = input_df.copy()
    expected_df["new_column_1"] = "new_value"
    expected_df["new_column_2"] = "Hello"

    df_count = 100
    df_generator = partial(pandas_dataframe_generator, dataset_pandas, df_count)

    partial_fn = partial(_process_df, column="new_column_1", value="new_value")

    @stage(execution_modes=(ExecutionMode.CPU, ExecutionMode.GPU))
    def pdf_to_control_message_stage(df: pd.DataFrame) -> ControlMessage:
        meta = MessageMeta(df)
        msg = ControlMessage()
        msg.payload(meta)

        return msg

    pipe = LinearPipeline(config)
    pipe.set_source(InMemoryDataGenStage(config, df_generator, output_data_type=pd.DataFrame))
    pipe.add_stage(
        MultiProcessingStage.create(c=config,
                                    unique_name="multi-processing-stage-6",
                                    process_fn=partial_fn,
                                    process_pool_usage=0.1))
    pipe.add_stage(pdf_to_control_message_stage(config))
    pipe.add_stage(DerivedMultiProcessingStage(c=config, process_pool_usage=0.1, add_column_name="new_column_2"))
    pipe.add_stage(SerializeStage(config))
    comp_stage = pipe.add_stage(CompareDataFrameStage(config, expected_df))

    pipe.run()

    assert_results(comp_stage.get_results())<|MERGE_RESOLUTION|>--- conflicted
+++ resolved
@@ -161,11 +161,8 @@
         yield dataset_pandas["csv_sample.csv"]
 
 
-<<<<<<< HEAD
-@pytest.mark.gpu_and_cpu_mode
-=======
 @pytest.mark.slow
->>>>>>> 56926395
+@pytest.mark.gpu_and_cpu_mode
 def test_created_stage_pipe(config: Config, dataset_pandas: DatasetManager):
 
     config.num_threads = os.cpu_count()
@@ -194,11 +191,8 @@
         assert df.equals(expected_df)
 
 
-<<<<<<< HEAD
-@pytest.mark.gpu_and_cpu_mode
-=======
 @pytest.mark.slow
->>>>>>> 56926395
+@pytest.mark.gpu_and_cpu_mode
 def test_derived_stage_pipe(config: Config, dataset_pandas: DatasetManager):
 
     config.num_threads = os.cpu_count()
@@ -220,11 +214,8 @@
     assert_results(comp_stage.get_results())
 
 
-<<<<<<< HEAD
-@pytest.mark.gpu_and_cpu_mode
-=======
 @pytest.mark.slow
->>>>>>> 56926395
+@pytest.mark.gpu_and_cpu_mode
 def test_multiple_stages_pipe(config: Config, dataset_pandas: DatasetManager):
     config.num_threads = os.cpu_count()
 
