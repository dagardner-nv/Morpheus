--- conflicted
+++ resolved
@@ -18,6 +18,7 @@
 import os
 import random
 import time
+import typing
 
 import pandas as pd
 
@@ -47,125 +48,6 @@
 TEST_DIRS = TestDirectories()
 
 
-<<<<<<< HEAD
-=======
-@register_stage("unittest-conv-msg")
-class ConvMsg(SinglePortStage):
-    """
-    Simple test stage to convert a MultiMessage to a MultiResponseProbsMessage
-    Basically a cheap replacement for running an inference stage.
-
-    Setting `expected_data_file` to the path of a cav/json file will cause the probs array to be read from file.
-    Setting `expected_data_file` to `None` causes the probs array to be a copy of the incoming dataframe.
-    Setting `columns` restricts the columns copied into probs to just the ones specified.
-    Setting `order` specifies probs to be in either column or row major
-    Setting `empty_probs` will create an empty probs array with 3 columns, and the same number of rows as the dataframe
-    """
-
-    def __init__(self,
-                 c: Config,
-                 expected_data_file: str = None,
-                 columns: typing.List[str] = None,
-                 order: str = 'K',
-                 probs_type: str = 'f4',
-                 empty_probs: bool = False):
-        super().__init__(c)
-        self._expected_data_file = expected_data_file
-        self._columns = columns
-        self._order = order
-        self._probs_type = probs_type
-        self._empty_probs = empty_probs
-
-    @property
-    def name(self):
-        return "test"
-
-    def accepted_types(self):
-        return (MultiMessage, )
-
-    def supports_cpp_node(self):
-        return False
-
-    def _conv_message(self, m):
-        if self._expected_data_file is not None:
-            df = read_file_to_df(self._expected_data_file, FileTypes.CSV, df_type="cudf")
-        else:
-            if self._columns is not None:
-                df = m.get_meta(self._columns)
-            else:
-                df = m.get_meta()
-
-        if self._empty_probs:
-            probs = cp.zeros([len(df), 3], 'float')
-        else:
-            probs = cp.array(df.values, dtype=self._probs_type, copy=True, order=self._order)
-
-        memory = ResponseMemoryProbs(count=len(probs), probs=probs)
-
-        return MultiResponseProbsMessage.from_message(m, memory=memory)
-
-    def _build_single(self, builder: mrc.Builder, input_stream):
-        stream = builder.make_node(self.unique_name, self._conv_message)
-        builder.make_edge(input_stream[0], stream)
-
-        return stream, MultiResponseProbsMessage
-
-
-@register_stage("unittest-dfp-length-check")
-class DFPLengthChecker(SinglePortStage):
-    """
-    Verifies that the incoming MessageMeta classes are of a specific length
-
-    Parameters
-    ----------
-    c : `morpheus.config.Config`
-        Pipeline configuration instance.
-
-    expected_length : int
-        Expected length of incoming messages
-
-    num_exact: int
-        Number of messages to check. For a datasource with 2000 records if we expect the first message to be of lenth
-        1024, the next message will contain only 976. The first `num_exact` messages will be checked with `==` and `<=`
-        after that.
-    """
-
-    def __init__(self, c: Config, expected_length: int, num_exact: int = 1):
-        super().__init__(c)
-
-        self._expected_length = expected_length
-        self._num_exact = num_exact
-        self._num_received = AtomicInteger(0)
-
-    @property
-    def name(self) -> str:
-        return "dfp-length-check"
-
-    def accepted_types(self) -> typing.Tuple:
-        return (MessageMeta)
-
-    def supports_cpp_node(self):
-        return False
-
-    def _length_checker(self, x: MessageMeta):
-        msg_num = self._num_received.get_and_inc()
-        if msg_num < self._num_exact:
-            assert x.count == self._expected_length, \
-                f"Unexpected number of rows in message number {msg_num}: {x.count} != {self._num_exact}"
-        else:
-            assert x.count <= self._expected_length, \
-                f"Unexpected number of rows in message number {msg_num}: {x.count} > {self._num_exact}"
-
-        return x
-
-    def _build_single(self, builder: mrc.Builder, input_stream):
-        node = builder.make_node(self.unique_name, self._length_checker)
-        builder.make_edge(input_stream[0], node)
-
-        return node, input_stream[1]
-
-
->>>>>>> 7ea4d495
 class IW(inference_stage.InferenceWorker):
     """
     Concrete impl class of `InferenceWorker` for the purposes of testing
