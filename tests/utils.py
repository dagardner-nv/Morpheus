# SPDX-FileCopyrightText: Copyright (c) 2022-2023, NVIDIA CORPORATION & AFFILIATES. All rights reserved.
# SPDX-License-Identifier: Apache-2.0
#
# Licensed under the Apache License, Version 2.0 (the "License");
# you may not use this file except in compliance with the License.
# You may obtain a copy of the License at
#
# http://www.apache.org/licenses/LICENSE-2.0
#
# Unless required by applicable law or agreed to in writing, software
# distributed under the License is distributed on an "AS IS" BASIS,
# WITHOUT WARRANTIES OR CONDITIONS OF ANY KIND, either express or implied.
# See the License for the specific language governing permissions and
# limitations under the License.

import collections
import json
import os
import time
import typing

import cupy as cp
import mrc
import pandas as pd

import morpheus
from morpheus._lib.common import FileTypes
from morpheus.cli.register_stage import register_stage
from morpheus.config import Config
from morpheus.io.deserializers import read_file_to_df
from morpheus.io.serializers import df_to_csv
from morpheus.messages import MultiMessage
from morpheus.messages import MultiResponseProbsMessage
from morpheus.messages import ResponseMemoryProbs
from morpheus.pipeline.single_port_stage import SinglePortStage
from morpheus.stages.inference import inference_stage


class TestDirectories(object):

    def __init__(self, cur_file=__file__) -> None:
        self.tests_dir = os.path.dirname(cur_file)
        self.morpheus_root = os.environ.get('MORPHEUS_ROOT', os.path.dirname(self.tests_dir))
        self.data_dir = morpheus.DATA_DIR
        self.models_dir = os.path.join(self.morpheus_root, 'models')
        self.datasets_dir = os.path.join(self.models_dir, 'datasets')
        self.training_data_dir = os.path.join(self.datasets_dir, 'training-data')
        self.validation_data_dir = os.path.join(self.datasets_dir, 'validation-data')
        self.tests_data_dir = os.path.join(self.tests_dir, 'tests_data')
        self.mock_triton_servers_dir = os.path.join(self.tests_dir, 'mock_triton_server')


TEST_DIRS = TestDirectories()


@register_stage("unittest-conv-msg")
class ConvMsg(SinglePortStage):
    """
    Simple test stage to convert a MultiMessage to a MultiResponseProbsMessage
    Basically a cheap replacement for running an inference stage.

    Setting `expected_data_file` to the path of a cav/json file will cause the probs array to be read from file.
    Setting `expected_data_file` to `None` causes the probs array to be a copy of the incoming dataframe.
    Setting `columns` restricts the columns copied into probs to just the ones specified.
    Setting `order` specifies probs to be in either column or row major
    Setting `empty_probs` will create an empty probs array with 3 columns, and the same number of rows as the dataframe
    """

    def __init__(self,
                 c: Config,
                 expected_data_file: str = None,
                 columns: typing.List[str] = None,
                 order: str = 'K',
                 probs_type: str = 'f4',
                 empty_probs: bool = False):
        super().__init__(c)
        self._expected_data_file = expected_data_file
        self._columns = columns
        self._order = order
        self._probs_type = probs_type
        self._empty_probs = empty_probs

    @property
    def name(self):
        return "test"

    def accepted_types(self):
        return (MultiMessage, )

    def supports_cpp_node(self):
        return False

    def _conv_message(self, m):
        if self._expected_data_file is not None:
            df = read_file_to_df(self._expected_data_file, FileTypes.CSV, df_type="cudf")
        else:
            if self._columns is not None:
                df = m.get_meta(self._columns)
            else:
                df = m.get_meta()

        if self._empty_probs:
            probs = cp.zeros([len(df), 3], 'float')
        else:
            probs = cp.array(df.values, dtype=self._probs_type, copy=True, order=self._order)

        memory = ResponseMemoryProbs(count=len(probs), probs=probs)
        return MultiResponseProbsMessage(m.meta, m.mess_offset, len(probs), memory, 0, len(probs))

    def _build_single(self, builder: mrc.Builder, input_stream):
        stream = builder.make_node(self.unique_name, self._conv_message)
        builder.make_edge(input_stream[0], stream)

        return stream, MultiResponseProbsMessage


class IW(inference_stage.InferenceWorker):
    """
    Concrete impl class of `InferenceWorker` for the purposes of testing
    """

    def calc_output_dims(self, _):
        # Intentionally calling the abc empty method for coverage
        super().calc_output_dims(_)
        return (1, 2)


Results = collections.namedtuple('Results', ['total_rows', 'diff_rows', 'error_pct'])


def calc_error_val(results_file):
    """
    Based on the calc_error_val function in val-utils.sh
    """
    with open(results_file) as fh:
        results = json.load(fh)

    total_rows = results['total_rows']
    diff_rows = results['diff_rows']
    return Results(total_rows=total_rows, diff_rows=diff_rows, error_pct=(diff_rows / total_rows) * 100)


def write_file_to_kafka(bootstrap_servers: str,
                        kafka_topic: str,
                        input_file: str,
                        client_id: str = 'morpheus_unittest_writer') -> int:
    """
    Writes data from `inpute_file` into a given Kafka topic, emitting one message for each line int he file.
    Returning the number of messages written
    """
    from kafka import KafkaProducer
    num_records = 0
    producer = KafkaProducer(bootstrap_servers=bootstrap_servers, client_id=client_id)
    with open(input_file) as fh:
        for line in fh:
            producer.send(kafka_topic, line.strip().encode('utf-8'))
            num_records += 1

    producer.flush()

    assert num_records > 0
    time.sleep(1)

    return num_records


def compare_class_to_scores(file_name, field_names, class_prefix, score_prefix, threshold):
    df = read_file_to_df(file_name, file_type=FileTypes.Auto, df_type='pandas')
    for field_name in field_names:
        class_field = f"{class_prefix}{field_name}"
        score_field = f"{score_prefix}{field_name}"
        above_thresh = df[score_field] > threshold

        df[class_field].to_csv(f"/tmp/class_field_{field_name}.csv")
        df[score_field].to_csv(f"/tmp/score_field_vals_{field_name}.csv")
        above_thresh.to_csv(f"/tmp/score_field_{field_name}.csv")

        assert all(above_thresh == df[class_field]), f"Mismatch on {field_name}"


def get_column_names_from_file(file_name):
    df = read_file_to_df(file_name, file_type=FileTypes.Auto, df_type='pandas')
    return list(df.columns)


def extend_data(input_file, output_file, repeat_count):
    df = read_file_to_df(input_file, FileTypes.Auto, df_type='pandas')
    data = pd.concat([df for _ in range(repeat_count)])
    with open(output_file, 'w') as fh:
        output_strs = df_to_csv(data, include_header=True, include_index_col=False)
        # Remove any trailing whitespace
        if (len(output_strs[-1].strip()) == 0):
            output_strs = output_strs[:-1]
        fh.writelines(output_strs)


<<<<<<< HEAD
def assert_file_exists_with_timeout(filename: str, timeout_sec: float = 1.0):
    """
    Asserts a file exists, but will wait up to `timeout_sec` before attempting the assert. Useful for files that may not
    be created early. Better than adding `time.sleep()`
=======
def assert_path_exists(filename: str, retry_count: int = 5, delay_ms: int = 500):
    """
    This should be used in place of `assert os.path.exists(filename)` inside of tests. This will automatically retry
    with a delay if the file is not immediately found. This removes the need for adding any `time.sleep()` inside of
    tests
>>>>>>> 81911727

    Parameters
    ----------
    filename : str
<<<<<<< HEAD
        File to assert that it exists
    timeout_sec : float, default = 1.0
        Maximum time to wait, in seconds
    """

    start_epoch = time.time()

    # Continually check until the timeout. Exit early if possible
    while ((time.time() - start_epoch) < timeout_sec):
        if (os.path.exists(filename)):
            break

    # Finally assert
=======
        The path to assert exists
    retry_count : int, optional
        Number of times to check for the file before failing, by default 5
    delay_ms : int, optional
        Milliseconds between trys, by default 500

    Returns
    -------
    Returns none but will throw an assertion error on failure.
    """

    # Quick exit if the file exists
    if (os.path.exists(filename)):
        return

    attempts = 1

    # Otherwise, delay and retry
    while (attempts <= retry_count):
        time.sleep(delay_ms / 1000.0)

        if (os.path.exists(filename)):
            return

        attempts += 1

    # Finally, actually assert on the final try
>>>>>>> 81911727
    assert os.path.exists(filename)<|MERGE_RESOLUTION|>--- conflicted
+++ resolved
@@ -194,37 +194,15 @@
         fh.writelines(output_strs)
 
 
-<<<<<<< HEAD
-def assert_file_exists_with_timeout(filename: str, timeout_sec: float = 1.0):
-    """
-    Asserts a file exists, but will wait up to `timeout_sec` before attempting the assert. Useful for files that may not
-    be created early. Better than adding `time.sleep()`
-=======
 def assert_path_exists(filename: str, retry_count: int = 5, delay_ms: int = 500):
     """
     This should be used in place of `assert os.path.exists(filename)` inside of tests. This will automatically retry
     with a delay if the file is not immediately found. This removes the need for adding any `time.sleep()` inside of
     tests
->>>>>>> 81911727
 
     Parameters
     ----------
     filename : str
-<<<<<<< HEAD
-        File to assert that it exists
-    timeout_sec : float, default = 1.0
-        Maximum time to wait, in seconds
-    """
-
-    start_epoch = time.time()
-
-    # Continually check until the timeout. Exit early if possible
-    while ((time.time() - start_epoch) < timeout_sec):
-        if (os.path.exists(filename)):
-            break
-
-    # Finally assert
-=======
         The path to assert exists
     retry_count : int, optional
         Number of times to check for the file before failing, by default 5
@@ -252,5 +230,4 @@
         attempts += 1
 
     # Finally, actually assert on the final try
->>>>>>> 81911727
     assert os.path.exists(filename)