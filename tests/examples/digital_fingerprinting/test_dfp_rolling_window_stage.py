--- conflicted
+++ resolved
@@ -87,16 +87,8 @@
         assert results2 is results
 
 
-<<<<<<< HEAD
 def test_build_window_no_new(config: Config, control_message: ControlMessage):
     from dfp.stages.dfp_rolling_window_stage import DFPRollingWindowStage
-=======
-def test_build_window_no_new(
-        config: Config,
-        dfp_message_meta: "DFPMessageMeta"  # noqa: F821
-):
-    from morpheus_dfp.stages.dfp_rolling_window_stage import DFPRollingWindowStage
->>>>>>> f43be04a
 
     stage = DFPRollingWindowStage(config, min_history=5, min_increment=7, max_history=100, cache_dir='/test/path/cache')
 
@@ -106,16 +98,8 @@
     assert stage._build_window(control_message) is None
 
 
-<<<<<<< HEAD
 def test_build_window_not_enough_data(config: Config, control_message: ControlMessage):
     from dfp.stages.dfp_rolling_window_stage import DFPRollingWindowStage
-=======
-def test_build_window_not_enough_data(
-        config: Config,
-        dfp_message_meta: "DFPMessageMeta"  # noqa: F821
-):
-    from morpheus_dfp.stages.dfp_rolling_window_stage import DFPRollingWindowStage
->>>>>>> f43be04a
 
     stage = DFPRollingWindowStage(config, min_history=5, min_increment=7, max_history=100, cache_dir='/test/path/cache')
 
@@ -124,16 +108,8 @@
     assert stage._build_window(control_message) is None
 
 
-<<<<<<< HEAD
 def test_build_window_min_increment(config: Config, control_message: ControlMessage):
     from dfp.stages.dfp_rolling_window_stage import DFPRollingWindowStage
-=======
-def test_build_window_min_increment(
-        config: Config,
-        dfp_message_meta: "DFPMessageMeta"  # noqa: F821
-):
-    from morpheus_dfp.stages.dfp_rolling_window_stage import DFPRollingWindowStage
->>>>>>> f43be04a
 
     stage = DFPRollingWindowStage(config, min_history=5, min_increment=7, max_history=100, cache_dir='/test/path/cache')
 
@@ -142,16 +118,8 @@
     assert stage._build_window(control_message) is None
 
 
-<<<<<<< HEAD
 def test_build_window_invalid(config: Config, control_message: ControlMessage, train_df: pd.DataFrame):
     from dfp.stages.dfp_rolling_window_stage import DFPRollingWindowStage
-=======
-def test_build_window_invalid(
-        config: Config,
-        dfp_message_meta: "DFPMessageMeta"  # noqa: F821
-):
-    from morpheus_dfp.stages.dfp_rolling_window_stage import DFPRollingWindowStage
->>>>>>> f43be04a
 
     stage = DFPRollingWindowStage(config, min_history=5, min_increment=7, max_history=100, cache_dir='/test/path/cache')
 
@@ -165,16 +133,8 @@
         stage._build_window(control_message)
 
 
-<<<<<<< HEAD
 def test_build_window_overlap(config: Config, control_message: ControlMessage, train_df: pd.DataFrame):
     from dfp.stages.dfp_rolling_window_stage import DFPRollingWindowStage
-=======
-def test_build_window_overlap(
-        config: Config,
-        dfp_message_meta: "DFPMessageMeta"  # noqa: F821
-):
-    from morpheus_dfp.stages.dfp_rolling_window_stage import DFPRollingWindowStage
->>>>>>> f43be04a
 
     stage = DFPRollingWindowStage(config, min_history=5, min_increment=7, max_history=100, cache_dir='/test/path/cache')
 
@@ -190,22 +150,12 @@
 
 
 @pytest.mark.parametrize('use_on_data', [True, False])
-<<<<<<< HEAD
 def test_build_window(config: Config,
                       use_on_data: bool,
                       control_message: ControlMessage,
                       dataset_pandas: DatasetManager,
                       train_df: pd.DataFrame):
     from dfp.stages.dfp_rolling_window_stage import DFPRollingWindowStage
-=======
-def test_build_window(
-        config: Config,
-        use_on_data: bool,
-        dfp_message_meta: "DFPMessageMeta",  # noqa: F821
-        dataset_pandas: DatasetManager):
-    from morpheus.messages import ControlMessage
-    from morpheus_dfp.stages.dfp_rolling_window_stage import DFPRollingWindowStage
->>>>>>> f43be04a
 
     stage = DFPRollingWindowStage(config, min_history=5, min_increment=7, max_history=100, cache_dir='/test/path/cache')
 
