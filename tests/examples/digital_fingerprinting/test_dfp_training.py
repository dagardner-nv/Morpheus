# SPDX-FileCopyrightText: Copyright (c) 2023-2024, NVIDIA CORPORATION & AFFILIATES. All rights reserved.
# SPDX-License-Identifier: Apache-2.0
#
# Licensed under the Apache License, Version 2.0 (the "License");
# you may not use this file except in compliance with the License.
# You may obtain a copy of the License at
#
# http://www.apache.org/licenses/LICENSE-2.0
#
# Unless required by applicable law or agreed to in writing, software
# distributed under the License is distributed on an "AS IS" BASIS,
# WITHOUT WARRANTIES OR CONDITIONS OF ANY KIND, either express or implied.
# See the License for the specific language governing permissions and
# limitations under the License.

import os
from unittest import mock

import pytest

from _utils import TEST_DIRS
from _utils.dataset_manager import DatasetManager
from morpheus.config import Config
from morpheus.messages import ControlMessage
from morpheus.messages import MessageMeta
from morpheus.pipeline.single_port_stage import SinglePortStage


def test_constructor(config: Config):
    from morpheus_dfp.stages.dfp_training import DFPTraining

    stage = DFPTraining(config, model_kwargs={'test': 'this'}, epochs=40, validation_size=0.5)
    assert isinstance(stage, SinglePortStage)
    assert stage._model_kwargs['test'] == 'this'
    assert stage._epochs == 40
    assert stage._validation_size == 0.5


@pytest.mark.parametrize('validation_size', [-1, -0.2, 1, 5])
def test_constructor_bad_validation_size(config: Config, validation_size: float):
    from morpheus_dfp.stages.dfp_training import DFPTraining

    with pytest.raises(ValueError):
        DFPTraining(config, validation_size=validation_size)


@pytest.mark.parametrize('validation_size', [0., 0.2])
@mock.patch('morpheus_dfp.stages.dfp_training.AutoEncoder')
@mock.patch('morpheus_dfp.stages.dfp_training.train_test_split')
def test_on_data(mock_train_test_split: mock.MagicMock,
                 mock_ae: mock.MagicMock,
                 config: Config,
                 dataset_pandas: DatasetManager,
                 validation_size: float):
<<<<<<< HEAD
    from dfp.stages.dfp_training import DFPTraining
=======
    from morpheus.messages import ControlMessage
    from morpheus_dfp.messages.dfp_message_meta import DFPMessageMeta
    from morpheus_dfp.stages.dfp_training import DFPTraining
>>>>>>> f43be04a

    mock_ae.return_value = mock_ae

    input_file = os.path.join(TEST_DIRS.validation_data_dir, "dfp-cloudtrail-role-g-validation-data-input.csv")
    df = dataset_pandas[input_file]
    train_df = df[df.columns.intersection(config.ae.feature_columns)]

    mock_validation_df = mock.MagicMock()
    mock_train_test_split.return_value = (train_df, mock_validation_df)

    msg = ControlMessage()
    msg.payload(MessageMeta(df))
    msg.set_metadata("user_id", 'Account-123456789')

    stage = DFPTraining(config, validation_size=validation_size)
    results = stage.on_data(msg)

    assert isinstance(results, ControlMessage)
    assert results.payload().count == msg.payload().count
    assert results.get_metadata("model") is mock_ae

    # Pandas doesn't like the comparison that mock will make if we called MagicMock.assert_called_once_with(df)
    # Checking the call args manually
    if validation_size > 0:
        expected_run_validation = True
        expected_val_data = mock_validation_df
        mock_train_test_split.assert_called_once()
        assert len(mock_train_test_split.call_args.args) == 1
        dataset_pandas.assert_compare_df(mock_train_test_split.call_args.args[0], train_df)
        assert mock_train_test_split.call_args.kwargs == {'test_size': validation_size, 'shuffle': False}
    else:
        expected_run_validation = False
        expected_val_data = None
        mock_train_test_split.assert_not_called()

    mock_ae.fit.assert_called_once()

    assert len(mock_ae.fit.call_args.args) == 1
    dataset_pandas.assert_compare_df(mock_ae.fit.call_args.args[0], train_df)
    assert mock_ae.fit.call_args.kwargs == {
        'epochs': stage._epochs, 'validation_data': expected_val_data, 'run_validation': expected_run_validation
    }

    # The stage shouldn't be modifying the dataframe
    dataset_pandas.assert_compare_df(results.payload().df, dataset_pandas[input_file])<|MERGE_RESOLUTION|>--- conflicted
+++ resolved
@@ -52,13 +52,7 @@
                  config: Config,
                  dataset_pandas: DatasetManager,
                  validation_size: float):
-<<<<<<< HEAD
-    from dfp.stages.dfp_training import DFPTraining
-=======
-    from morpheus.messages import ControlMessage
-    from morpheus_dfp.messages.dfp_message_meta import DFPMessageMeta
     from morpheus_dfp.stages.dfp_training import DFPTraining
->>>>>>> f43be04a
 
     mock_ae.return_value = mock_ae
 
