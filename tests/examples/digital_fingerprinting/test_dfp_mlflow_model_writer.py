--- conflicted
+++ resolved
@@ -239,14 +239,8 @@
         databricks_env: dict,
         databricks_permissions: dict,
         tracking_uri: str):
-<<<<<<< HEAD
-    from dfp.stages.dfp_mlflow_model_writer import DFPMLFlowModelWriterStage
-    from dfp.stages.dfp_mlflow_model_writer import conda_env
-=======
-    from morpheus_dfp.messages.dfp_message_meta import DFPMessageMeta
     from morpheus_dfp.stages.dfp_mlflow_model_writer import DFPMLFlowModelWriterStage
     from morpheus_dfp.stages.dfp_mlflow_model_writer import conda_env
->>>>>>> f43be04a
 
     should_apply_permissions = (databricks_permissions is not None and tracking_uri == "databricks")
 
