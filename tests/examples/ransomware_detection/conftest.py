# SPDX-FileCopyrightText: Copyright (c) 2023, NVIDIA CORPORATION & AFFILIATES. All rights reserved.
# SPDX-License-Identifier: Apache-2.0
#
# Licensed under the Apache License, Version 2.0 (the "License");
# you may not use this file except in compliance with the License.
# You may obtain a copy of the License at
#
# http://www.apache.org/licenses/LICENSE-2.0
#
# Unless required by applicable law or agreed to in writing, software
# distributed under the License is distributed on an "AS IS" BASIS,
# WITHOUT WARRANTIES OR CONDITIONS OF ANY KIND, either express or implied.
# See the License for the specific language governing permissions and
# limitations under the License.

import os
import sys

import pytest
import yaml

<<<<<<< HEAD
from utils import TEST_DIRS
from utils import import_or_skip
from utils import remove_module
=======
from _utils import TEST_DIRS
from _utils import import_or_skip
from _utils import remove_module
>>>>>>> 5b6a4fad

# pylint: disable=redefined-outer-name

SKIP_REASON = ("Tests for the ransomware_detection example require a number of packages not installed in the Morpheus "
               "development environment. See `examples/ransomware_detection/README.md` "
               "for details on installing these additional dependencies")


@pytest.fixture(autouse=True, scope='session')
def dask_distributed(fail_missing: bool):
    """
    All of the tests in this subdir requires dask.distributed
    """
    yield import_or_skip("dask.distributed", reason=SKIP_REASON, fail_missing=fail_missing)


@pytest.fixture(name="config")
def config_fixture(config):
    """
    The ransomware detection pipeline utilizes the FIL pipeline mode.
    """
    from morpheus.config import PipelineModes
    config.mode = PipelineModes.FIL
    yield config


@pytest.fixture(name="example_dir")
def example_dir_fixture():
    yield os.path.join(TEST_DIRS.examples_dir, 'ransomware_detection')


@pytest.fixture(name="conf_file")
def conf_file_fixture(example_dir):
    yield os.path.join(example_dir, 'config/ransomware_detection.yaml')


@pytest.fixture
def rwd_conf(conf_file):
    with open(conf_file, encoding='UTF-8') as fh:
        conf = yaml.safe_load(fh)

    yield conf


@pytest.fixture
def interested_plugins():
    yield ['ldrmodules', 'threadlist', 'envars', 'vadinfo', 'handles']


# Some of the code inside ransomware_detection performs imports in the form of:
#    from common....
# For this reason we need to ensure that the examples/ransomware_detection dir is in the sys.path first
@pytest.fixture(autouse=True)
<<<<<<< HEAD
<<<<<<< HEAD
def ransomware_detection_in_sys_path(restore_sys_path, reset_plugins, example_dir):
=======
@pytest.mark.usefixtures("request", "restore_sys_path", "reset_plugins")
def ransomware_detection_in_sys_path(example_dir):
>>>>>>> upstream/branch-23.11
    sys.path.append(example_dir)
=======
@pytest.mark.usefixtures("restore_sys_path", "reset_plugins")
def ransomware_detection_in_sys_path(example_dir: str):
    sys.path.insert(0, example_dir)
>>>>>>> 5b6a4fad


@pytest.fixture(autouse=True)
def reset_modules():
    """
    Other examples could potentially have modules with the same name as the modules in this example. Ensure any 
    modules imported by these tests are removed from sys.modules after the test is completed.
    """
    yield
    for remove_mod in ('common', 'stages'):
        remove_module(remove_mod)<|MERGE_RESOLUTION|>--- conflicted
+++ resolved
@@ -19,15 +19,9 @@
 import pytest
 import yaml
 
-<<<<<<< HEAD
-from utils import TEST_DIRS
-from utils import import_or_skip
-from utils import remove_module
-=======
 from _utils import TEST_DIRS
 from _utils import import_or_skip
 from _utils import remove_module
->>>>>>> 5b6a4fad
 
 # pylint: disable=redefined-outer-name
 
@@ -81,19 +75,9 @@
 #    from common....
 # For this reason we need to ensure that the examples/ransomware_detection dir is in the sys.path first
 @pytest.fixture(autouse=True)
-<<<<<<< HEAD
-<<<<<<< HEAD
-def ransomware_detection_in_sys_path(restore_sys_path, reset_plugins, example_dir):
-=======
-@pytest.mark.usefixtures("request", "restore_sys_path", "reset_plugins")
-def ransomware_detection_in_sys_path(example_dir):
->>>>>>> upstream/branch-23.11
-    sys.path.append(example_dir)
-=======
 @pytest.mark.usefixtures("restore_sys_path", "reset_plugins")
 def ransomware_detection_in_sys_path(example_dir: str):
     sys.path.insert(0, example_dir)
->>>>>>> 5b6a4fad
 
 
 @pytest.fixture(autouse=True)
