#!/usr/bin/env python
# SPDX-FileCopyrightText: Copyright (c) 2022 NVIDIA CORPORATION & AFFILIATES. All rights reserved.
# SPDX-License-Identifier: Apache-2.0
#
# Licensed under the Apache License, Version 2.0 (the "License");
# you may not use this file except in compliance with the License.
# You may obtain a copy of the License at
#
# http://www.apache.org/licenses/LICENSE-2.0
#
# Unless required by applicable law or agreed to in writing, software
# distributed under the License is distributed on an "AS IS" BASIS,
# WITHOUT WARRANTIES OR CONDITIONS OF ANY KIND, either express or implied.
# See the License for the specific language governing permissions and
# limitations under the License.

import os

import numpy as np

from morpheus._lib.file_types import FileTypes
from morpheus.io.deserializers import read_file_to_df
from morpheus.messages.message_meta import MessageMeta
from morpheus.pipeline import LinearPipeline
from morpheus.stages.input.file_source_stage import FileSourceStage
from morpheus.stages.output.write_to_file_stage import WriteToFileStage
from utils import TEST_DIRS
from utils import assert_file_exists_with_timeout


# Adapted from fil_in_out_stage -- used for testing multi-segment error conditions
def test_linear_boundary_stages(tmp_path, config, output_type='json'):
    input_file = os.path.join(TEST_DIRS.tests_data_dir, "filter_probs.csv")
    out_file = os.path.join(tmp_path, 'results.{}'.format(output_type))

    pipe = LinearPipeline(config)
    pipe.set_source(FileSourceStage(config, filename=input_file))
    pipe.add_segment_boundary(MessageMeta)
    pipe.add_stage(WriteToFileStage(config, filename=out_file, overwrite=False))
    pipe.run()

    assert_file_exists_with_timeout(out_file)

    input_data = np.loadtxt(input_file, delimiter=",", skiprows=1)

    if output_type == "csv":
        # The output data will contain an additional id column that we will need to slice off
        output_data = np.loadtxt(out_file, delimiter=",", skiprows=1)
        output_data = output_data[:, 1:]
    else:  # assume json
        df = read_file_to_df(out_file, file_type=FileTypes.Auto)
        output_data = df.values

    # Somehow 0.7 ends up being 0.7000000000000001
    output_data = np.around(output_data, 2)
    assert output_data.tolist() == input_data.tolist()


def test_multi_segment_bad_data_type(tmp_path, config, output_type='json'):
    input_file = os.path.join(TEST_DIRS.tests_data_dir, "filter_probs.csv")
    out_file = os.path.join(tmp_path, 'results.{}'.format(output_type))

    try:
        pipe = LinearPipeline(config)
        pipe.set_source(FileSourceStage(config, filename=input_file))
        pipe.add_segment_boundary(int)
        pipe.add_stage(WriteToFileStage(config, filename=out_file, overwrite=False))
        pipe.run()
        assert (False)
    except Exception as e:
        print(e)
        pass

<<<<<<< HEAD
    assert_file_exists_with_timeout(out_file)

    input_data = np.loadtxt(input_file, delimiter=",", skiprows=1)

    if output_type == "csv":
        # The output data will contain an additional id column that we will need to slice off
        output_data = np.loadtxt(out_file, delimiter=",", skiprows=1)
        output_data = output_data[:, 1:]
    else:  # assume json
        df = read_file_to_df(out_file, file_type=FileTypes.Auto)
        output_data = df.values

    # Somehow 0.7 ends up being 0.7000000000000001
    output_data = np.around(output_data, 2)
    assert output_data.tolist() == input_data.tolist()
=======
    assert not os.path.exists(out_file)
>>>>>>> 15303690
<|MERGE_RESOLUTION|>--- conflicted
+++ resolved
@@ -71,22 +71,4 @@
         print(e)
         pass
 
-<<<<<<< HEAD
-    assert_file_exists_with_timeout(out_file)
-
-    input_data = np.loadtxt(input_file, delimiter=",", skiprows=1)
-
-    if output_type == "csv":
-        # The output data will contain an additional id column that we will need to slice off
-        output_data = np.loadtxt(out_file, delimiter=",", skiprows=1)
-        output_data = output_data[:, 1:]
-    else:  # assume json
-        df = read_file_to_df(out_file, file_type=FileTypes.Auto)
-        output_data = df.values
-
-    # Somehow 0.7 ends up being 0.7000000000000001
-    output_data = np.around(output_data, 2)
-    assert output_data.tolist() == input_data.tolist()
-=======
-    assert not os.path.exists(out_file)
->>>>>>> 15303690
+    assert_file_exists_with_timeout(out_file)