--- conflicted
+++ resolved
@@ -307,15 +307,9 @@
                 if (r.json()['message'] == 'I am alive.'):
                     return True
                 else:
-<<<<<<< HEAD
-                    warnings.warn(
-                        "Camoflage returned status 200 but had incorrect response JSON. Continuing to wait. Response JSON:\n{}"
-                        .format(r.json()))
-=======
                     warnings.warn(("Camoflage returned status 200 but had incorrect response JSON. "
                                    "Continuing to wait. Response JSON:\n%s"),
                                   r.json())
->>>>>>> 52ffe41c
 
         except Exception:
             pass
@@ -331,11 +325,7 @@
 
 def _set_pdeathsig(sig=signal.SIGTERM):
     """
-<<<<<<< HEAD
-    Helper function to ensure once parent process exits, its childrent processes will automatically die
-=======
     Helper function to ensure once parent process exits, its child processes will automatically die
->>>>>>> 52ffe41c
     """
 
     def prctl_fn():
@@ -347,7 +337,6 @@
 
 @pytest.fixture(scope="session")
 def _camouflage_is_running():
-<<<<<<< HEAD
     """
     Responsible for actually starting and shutting down Camouflage. This has the scope of 'session' so we only
     start/stop Camouflage once per testing session. Should not be used directly. Instead use `launch_mock_triton`
@@ -357,17 +346,6 @@
     bool
         Whether or not we are using Camouflage or an actual Triton server
     """
-=======
-    """
-    Responsible for actually starting and shutting down Camouflage. This has the scope of 'session' so we only
-    start/stop Camouflage once per testing session. Should not be used directly. Instead use `launch_mock_triton`
-
-    Yields
-    ------
-    bool
-        Whether or not we are using Camouflage or an actual Triton server
-    """
->>>>>>> 52ffe41c
 
     from utils import TEST_DIRS
 
@@ -394,21 +372,6 @@
                                  stderr=subprocess.DEVNULL,
                                  stdout=subprocess.DEVNULL,
                                  preexec_fn=_set_pdeathsig(signal.SIGTERM))
-<<<<<<< HEAD
-
-        logging.info("Launched camouflage in %s with pid: %s", root_dir, popen.pid)
-
-        if startup_timeout > 0:
-            if not wait_for_camouflage(timeout=startup_timeout):
-
-                if popen.poll() is not None:
-                    raise RuntimeError("camouflage server exited with status code={} details in: {}".format(
-                        popen.poll(), os.path.join(root_dir, 'camouflage.log')))
-
-                raise RuntimeError("Failed to launch camouflage server")
-
-        yield is_running
-=======
 
         logging.info("Launched camouflage in %s with pid: %s", root_dir, popen.pid)
 
@@ -422,7 +385,6 @@
 
         # Must have been started by this point
         yield True
->>>>>>> 52ffe41c
 
         logging.info("Killing pid {}".format(popen.pid))
 
@@ -455,12 +417,9 @@
     be useful during test development to run camouflage by hand.
     """
 
-<<<<<<< HEAD
     from morpheus.stages.inference.triton_inference_stage import reset_request_id
     reset_request_id(value=1)
 
-=======
->>>>>>> 52ffe41c
     # Check if we are using Camouflage or not. If so, send the reset command to reset the state
     if _camouflage_is_running:
         # Reset the mock server (necessary to set counters = 0)
