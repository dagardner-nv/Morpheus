--- conflicted
+++ resolved
@@ -94,94 +94,7 @@
 
 
 @pytest.mark.slow
-<<<<<<< HEAD
 @pytest.mark.gpu_mode
-=======
-@pytest.mark.use_python
-@mock.patch('tritonclient.grpc.InferenceServerClient')
-def test_abp_multi_segment_no_cpp(mock_triton_client: mock.MagicMock,
-                                  config: Config,
-                                  tmp_path: str,
-                                  morpheus_log_level: int):
-    mock_metadata = {
-        "inputs": [{
-            'name': 'input__0', 'datatype': 'FP32', "shape": [-1, FEATURE_LENGTH]
-        }],
-        "outputs": [{
-            'name': 'output__0', 'datatype': 'FP32', 'shape': ['-1', '1']
-        }]
-    }
-    mock_model_config = {"config": {"max_batch_size": MODEL_MAX_BATCH_SIZE}}
-
-    mock_triton_client.return_value = mock_triton_client
-    mock_triton_client.is_server_live.return_value = True
-    mock_triton_client.is_server_ready.return_value = True
-    mock_triton_client.is_model_ready.return_value = True
-    mock_triton_client.get_model_metadata.return_value = mock_metadata
-    mock_triton_client.get_model_config.return_value = mock_model_config
-
-    data = np.loadtxt(os.path.join(TEST_DIRS.tests_data_dir, 'triton_abp_inf_results.csv'), delimiter=',')
-    inf_results = np.split(data, range(MODEL_MAX_BATCH_SIZE, len(data), MODEL_MAX_BATCH_SIZE))
-
-    async_infer = mk_async_infer(inf_results)
-
-    mock_triton_client.async_infer.side_effect = async_infer
-
-    config.mode = PipelineModes.FIL
-    config.class_labels = ["mining"]
-    config.model_max_batch_size = MODEL_MAX_BATCH_SIZE
-    config.pipeline_batch_size = 1024
-    config.feature_length = FEATURE_LENGTH
-    config.edge_buffer_size = 128
-    config.num_threads = 1
-
-    config.fil = ConfigFIL()
-    config.fil.feature_columns = load_labels_file(os.path.join(TEST_DIRS.data_dir, 'columns_fil.txt'))
-
-    val_file_name = os.path.join(TEST_DIRS.validation_data_dir, 'abp-validation-data.jsonlines')
-    out_file = os.path.join(tmp_path, 'results.csv')
-    results_file_name = os.path.join(tmp_path, 'results.json')
-
-    pipe = LinearPipeline(config)
-    pipe.set_source(FileSourceStage(config, filename=val_file_name, iterative=False))
-    pipe.add_stage(DeserializeStage(config))
-
-    pipe.add_segment_boundary(ControlMessage)  # Boundary 1
-
-    pipe.add_stage(PreprocessFILStage(config))
-
-    pipe.add_segment_boundary(ControlMessage)  # Boundary 2
-
-    pipe.add_stage(
-        TritonInferenceStage(config, model_name='abp-nvsmi-xgb', server_url='test:0000', force_convert_inputs=True))
-
-    pipe.add_segment_boundary(ControlMessage)  # Boundary 3
-
-    pipe.add_stage(
-        MonitorStage(config, description="Inference Rate", smoothing=0.001, unit="inf", log_level=morpheus_log_level))
-    pipe.add_stage(AddClassificationsStage(config))
-
-    pipe.add_segment_boundary(ControlMessage)  # Boundary 4
-
-    pipe.add_stage(
-        ValidationStage(config, val_file_name=val_file_name, results_file_name=results_file_name, rel_tol=0.05))
-
-    pipe.add_segment_boundary(ControlMessage)  # Boundary 5
-
-    pipe.add_stage(SerializeStage(config))
-
-    pipe.add_segment_boundary(MessageMeta)  # Boundary 6
-
-    pipe.add_stage(WriteToFileStage(config, filename=out_file, overwrite=False))
-
-    pipe.run()
-    results = calc_error_val(results_file_name)
-    assert results.diff_rows == 0
-
-
-@pytest.mark.slow
-@pytest.mark.use_cpp
->>>>>>> 1d02332d
 @pytest.mark.usefixtures("launch_mock_triton")
 def test_abp_multi_segment_cpp(config, tmp_path):
 
