HTTP/1.1 200 OK
Content-Type: application/octet-stream
{{#inject}}(()=>{
<<<<<<< HEAD
    let request_id = request.headers.morpheus_request_id;
    let filename = "payloads/abp/abp_infer_resp." + request_id + ".body";

    let inf_header_content_length = 155;
    if (request_id> 1) {
        inf_header_content_length = 153;
    }

    request._nv_morpheus_params = {filename};
=======

    // Check for the shared state object
    if (!this.Handlebars._nv_morpheus === undefined){
        throw "Must call `POST /reset` endpoint before calling other methods!";
    }

    const counter = this.Handlebars._nv_morpheus.get_and_increment();
    const filename = "payloads/abp/abp_infer_resp." + counter + ".body"

    logger.info(`Returning payload for counter: ${counter}, and filename: ${filename}`);

    let inf_header_content_length = 155;
    if (counter > 1) {
        inf_header_content_length = 153;
    }

    // This seems like the only way to pass a variable to the file helper
    request._nv_morpheus_params = {
        counter,
        filename
    };

>>>>>>> 52ffe41c
    return "Inference-Header-Content-Length: " + inf_header_content_length;
})();{{/inject}}

{{file path=request._nv_morpheus_params.filename}}<|MERGE_RESOLUTION|>--- conflicted
+++ resolved
@@ -1,17 +1,6 @@
 HTTP/1.1 200 OK
 Content-Type: application/octet-stream
 {{#inject}}(()=>{
-<<<<<<< HEAD
-    let request_id = request.headers.morpheus_request_id;
-    let filename = "payloads/abp/abp_infer_resp." + request_id + ".body";
-
-    let inf_header_content_length = 155;
-    if (request_id> 1) {
-        inf_header_content_length = 153;
-    }
-
-    request._nv_morpheus_params = {filename};
-=======
 
     // Check for the shared state object
     if (!this.Handlebars._nv_morpheus === undefined){
@@ -34,7 +23,6 @@
         filename
     };
 
->>>>>>> 52ffe41c
     return "Inference-Header-Content-Length: " + inf_header_content_length;
 })();{{/inject}}
 
