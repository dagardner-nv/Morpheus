HTTP/1.1 200 OK
Content-Type: application/octet-stream
<<<<<<< HEAD

{{#async_code}}(async ()=>{
    const fs = require('fs');
    const Q = require('q')

    if(!this.counter) {
        this.counter=0;
    }

    this.counter+=1;

    console.log(request);

    // let request_id = this.counter;

    // console.log(`Request ID: ${request_id}`);

    // // this.counter+=1;
    // let filename = "payloads/sid/sid_infer_resp." + request_id + ".body"

    // let inf_header_content_length = 155;
    // if (request_id > 1) {
    //     inf_header_content_length = 153;
    // }

    // // This seems like the only way to pass a variable to the file helper
    // request._nv_morpheus_params = {counter: request_id, filename: filename};

    // console.log(`Responding with file: ${filename}`);


    // let contents = fs.readFileSync(filename);

    // // return JSON.stringify({inside: true});
    // return {
    //     status: 200,
    //     headers: {
    //         'Inference-Header-Content-Length': inf_header_content_length
    //     },
    //     body: contents.toString()
    // };

    return await this.Handlebars.Promise((resolve, reject) => {
        console.log("In promise");

        let body = [];
        request.on('data', (chunk) => {
            body.push(chunk);
            console.log("Got data");
        }).on('end', () => {
            body = Buffer.concat(body).toString();
            // at this point, `body` has the entire request body stored in it as a string

            console.log("data end");
            resolve(body);
        });
    }).then((body) => {

        const json_length = parseInt(request.get("inference-header-content-length"));

        console.log(`JSON length: ${json_length}`);

        var body = JSON.parse(body.slice(0, json_length));

        console.log(body);

        // console.log(body);

        // console.log(context.data.root.request_id);

        // if (context.data.root.request_id.length === 0){
        //     return {
        //         status: 401,
        //         body: `{
        //             error: "Unable to find request id"
        //         }`
        //     };
        // }

        let request_id = parseInt(body.id) + 1;

        console.log(`Request ID: ${request_id}`);

        // this.counter+=1;
        let filename = "payloads/sid/sid_infer_resp." + request_id + ".body"

        let inf_header_content_length = 157;
        if (this.counter === 63) {
            inf_header_content_length = 156;
        }

        // This seems like the only way to pass a variable to the file helper
        request._nv_morpheus_params = {counter: request_id, filename: filename};

        console.log(`Responding with file: ${filename}`);

=======
{{#inject}}(()=>{

    // Check for the shared state object
    if (!this.Handlebars._nv_morpheus === undefined){
        throw "Must call `POST /reset` endpoint before calling other methods!";
    }

    const counter = this.Handlebars._nv_morpheus.get_and_increment();
    const filename = "payloads/sid/sid_infer_resp." + counter + ".body"

    logger.info(`Returning payload for counter: ${counter}, and filename: ${filename}`);

    let inf_header_content_length = 157;
    if (counter === 63) {
        inf_header_content_length = 156;
    }

    // This seems like the only way to pass a variable to the file helper
    request._nv_morpheus_params = {
        counter,
        filename
    };
>>>>>>> 52ffe41c

        let contents = fs.readFileSync(filename);

        // return JSON.stringify({inside: true});
        return {
            status: 200,
            headers: {
                'Inference-Header-Content-Length': inf_header_content_length
            },
            body: contents.toString()
        };
    });
})();{{/async_code}}<|MERGE_RESOLUTION|>--- conflicted
+++ resolved
@@ -1,20 +1,27 @@
 HTTP/1.1 200 OK
 Content-Type: application/octet-stream
-<<<<<<< HEAD
+{{#inject}}(()=>{
 
-{{#async_code}}(async ()=>{
-    const fs = require('fs');
-    const Q = require('q')
-
-    if(!this.counter) {
-        this.counter=0;
+    // Check for the shared state object
+    if (!this.Handlebars._nv_morpheus === undefined){
+        throw "Must call `POST /reset` endpoint before calling other methods!";
     }
 
-    this.counter+=1;
+    const counter = this.Handlebars._nv_morpheus.get_and_increment();
+    const filename = "payloads/sid/sid_infer_resp." + counter + ".body"
 
-    console.log(request);
+    logger.info(`Returning payload for counter: ${counter}, and filename: ${filename}`);
 
-    // let request_id = this.counter;
+    let inf_header_content_length = 157;
+    if (counter === 63) {
+        inf_header_content_length = 156;
+    }
+
+    // This seems like the only way to pass a variable to the file helper
+    request._nv_morpheus_params = {
+        counter,
+        filename
+    };
 
     // console.log(`Request ID: ${request_id}`);
 
@@ -97,30 +104,6 @@
 
         console.log(`Responding with file: ${filename}`);
 
-=======
-{{#inject}}(()=>{
-
-    // Check for the shared state object
-    if (!this.Handlebars._nv_morpheus === undefined){
-        throw "Must call `POST /reset` endpoint before calling other methods!";
-    }
-
-    const counter = this.Handlebars._nv_morpheus.get_and_increment();
-    const filename = "payloads/sid/sid_infer_resp." + counter + ".body"
-
-    logger.info(`Returning payload for counter: ${counter}, and filename: ${filename}`);
-
-    let inf_header_content_length = 157;
-    if (counter === 63) {
-        inf_header_content_length = 156;
-    }
-
-    // This seems like the only way to pass a variable to the file helper
-    request._nv_morpheus_params = {
-        counter,
-        filename
-    };
->>>>>>> 52ffe41c
 
         let contents = fs.readFileSync(filename);
 
