#!/usr/bin/env python
# SPDX-FileCopyrightText: Copyright (c) 2023-2024, NVIDIA CORPORATION & AFFILIATES. All rights reserved.
# SPDX-License-Identifier: Apache-2.0
#
# Licensed under the Apache License, Version 2.0 (the "License");
# you may not use this file except in compliance with the License.
# You may obtain a copy of the License at
#
# http://www.apache.org/licenses/LICENSE-2.0
#
# Unless required by applicable law or agreed to in writing, software
# distributed under the License is distributed on an "AS IS" BASIS,
# WITHOUT WARRANTIES OR CONDITIONS OF ANY KIND, either express or implied.
# See the License for the specific language governing permissions and
# limitations under the License.

import queue
from unittest import mock

import pytest

from _utils import assert_results
from _utils import mk_async_infer
from morpheus.config import Config
from morpheus.config import PipelineModes
from morpheus.stages.inference.triton_inference_stage import ProducerConsumerQueue
from morpheus.stages.inference.triton_inference_stage import ResourcePool
from morpheus.stages.inference.triton_inference_stage import TritonInferenceStage
from morpheus.stages.inference.triton_inference_stage import TritonInferenceWorker

MODEL_MAX_BATCH_SIZE = 1024


def test_resource_pool():
    create_fn = mock.MagicMock()

    # If called a third time this will raise a StopIteration exception
    create_fn.side_effect = range(2)

    pool = ResourcePool[int](create_fn=create_fn, max_size=2)

    assert pool._queue.qsize() == 0

    # Check for normal allocation
    assert pool.borrow_obj() == 0
    assert pool._queue.qsize() == 0
    assert pool.added_count == 1
    create_fn.assert_called_once()

    assert pool.borrow_obj() == 1
    assert pool._queue.qsize() == 0
    assert pool.added_count == 2
    assert create_fn.call_count == 2

    pool.return_obj(0)
    assert pool._queue.qsize() == 1
    pool.return_obj(1)
    assert pool._queue.qsize() == 2

    assert pool.borrow_obj() == 0
    assert pool._queue.qsize() == 1
    assert pool._added_count == 2
    assert create_fn.call_count == 2

    assert pool.borrow_obj() == 1
    assert pool._queue.qsize() == 0
    assert pool._added_count == 2
    assert create_fn.call_count == 2


def test_resource_pool_overallocate():
    create_fn = mock.MagicMock()

    # If called a third time this will raise a StopIteration exception
    create_fn.side_effect = range(5)

    pool = ResourcePool[int](create_fn=create_fn, max_size=2)

    assert pool.borrow_obj() == 0
    assert pool.borrow_obj() == 1

    with pytest.raises(queue.Empty):
        pool.borrow_obj(timeout=0)


def test_resource_pool_large_count():
    create_fn = mock.MagicMock()
    create_fn.side_effect = range(10000)

    pool = ResourcePool[int](create_fn=create_fn, max_size=10000)

    for _ in range(10000):
        pool.borrow_obj(timeout=0)

    assert pool._queue.qsize() == 0
    assert create_fn.call_count == 10000


def test_resource_pool_create_raises_error():
    create_fn = mock.MagicMock()
    create_fn.side_effect = (10, RuntimeError, 20)

    pool = ResourcePool[int](create_fn=create_fn, max_size=10)

    assert pool.borrow_obj() == 10

    with pytest.raises(RuntimeError):
        pool.borrow_obj()

    assert pool.borrow_obj() == 20


@pytest.mark.skip(reason="TODO: determine what to do about python impls")
@pytest.mark.cpu_mode
@pytest.mark.parametrize("pipeline_mode", list(PipelineModes))
def test_stage_constructor_worker_class(config: Config, pipeline_mode: PipelineModes):
    config.mode = pipeline_mode
    stage = TritonInferenceStage(config, model_name='test', server_url='test:0000')
    worker = stage._get_inference_worker(ProducerConsumerQueue())
    assert isinstance(worker, TritonInferenceWorker)


@pytest.mark.skip(reason="TODO: determine what to do about python impls")
@pytest.mark.cpu_mode
@pytest.mark.parametrize("pipeline_mode", list(PipelineModes))
@pytest.mark.parametrize("needs_logits", [True, False, None])
def test_stage_get_inference_worker(config: Config, pipeline_mode: PipelineModes, needs_logits: bool | None):
    if needs_logits is None:
        expexted_needs_logits = (pipeline_mode == PipelineModes.NLP)
    else:
        expexted_needs_logits = needs_logits

    config.mode = pipeline_mode

    stage = TritonInferenceStage(config, model_name='test', server_url='test:0000', needs_logits=needs_logits)

    worker = stage._get_inference_worker(ProducerConsumerQueue())
    assert isinstance(worker, TritonInferenceWorker)
<<<<<<< HEAD
    assert worker.needs_logits == expexted_needs_logits
=======
    assert worker.needs_logits == expexted_needs_logits


@pytest.mark.slow
@pytest.mark.use_python
# @pytest.mark.parametrize('num_records', [1000, 2000, 4000])
@pytest.mark.parametrize('num_records', [10])
@mock.patch('tritonclient.grpc.InferenceServerClient')
def test_triton_stage_pipe(mock_triton_client, config, num_records):
    mock_metadata = {
        "inputs": [{
            'name': 'input__0', 'datatype': 'FP32', "shape": [-1, 1]
        }],
        "outputs": [{
            'name': 'output__0', 'datatype': 'FP32', 'shape': ['-1', '1']
        }]
    }
    mock_model_config = {"config": {"max_batch_size": MODEL_MAX_BATCH_SIZE}}

    input_df = pd.DataFrame(data={'v': (i * 2 for i in range(num_records))})
    expected_df = pd.DataFrame(data={'v': input_df['v'], 'score_test': input_df['v']})

    mock_triton_client.return_value = mock_triton_client
    mock_triton_client.is_server_live.return_value = True
    mock_triton_client.is_server_ready.return_value = True
    mock_triton_client.is_model_ready.return_value = True
    mock_triton_client.get_model_metadata.return_value = mock_metadata
    mock_triton_client.get_model_config.return_value = mock_model_config

    inf_results = np.split(input_df.values, range(MODEL_MAX_BATCH_SIZE, len(input_df), MODEL_MAX_BATCH_SIZE))

    async_infer = mk_async_infer(inf_results)
    mock_triton_client.async_infer.side_effect = async_infer

    config.mode = PipelineModes.FIL
    config.class_labels = ["test"]
    config.model_max_batch_size = MODEL_MAX_BATCH_SIZE
    config.pipeline_batch_size = 1024
    config.feature_length = 1
    config.edge_buffer_size = 128
    config.num_threads = 1

    config.fil = ConfigFIL()
    config.fil.feature_columns = ['v']

    pipe_cm = LinearPipeline(config)
    pipe_cm.set_source(InMemorySourceStage(config, [cudf.DataFrame(input_df)]))
    pipe_cm.add_stage(DeserializeStage(config))
    pipe_cm.add_stage(PreprocessFILStage(config))
    pipe_cm.add_stage(
        TritonInferenceStage(config, model_name='abp-nvsmi-xgb', server_url='test:0000', force_convert_inputs=True))
    pipe_cm.add_stage(AddScoresStage(config, prefix="score_"))
    pipe_cm.add_stage(SerializeStage(config))
    comp_stage = pipe_cm.add_stage(CompareDataFrameStage(config, expected_df))

    pipe_cm.run()

    assert_results(comp_stage.get_results())
>>>>>>> 1d02332d
<|MERGE_RESOLUTION|>--- conflicted
+++ resolved
@@ -110,18 +110,16 @@
     assert pool.borrow_obj() == 20
 
 
-@pytest.mark.skip(reason="TODO: determine what to do about python impls")
-@pytest.mark.cpu_mode
+@pytest.mark.gpu_mode
 @pytest.mark.parametrize("pipeline_mode", list(PipelineModes))
 def test_stage_constructor_worker_class(config: Config, pipeline_mode: PipelineModes):
     config.mode = pipeline_mode
-    stage = TritonInferenceStage(config, model_name='test', server_url='test:0000')
+    stage = TritonInferenceStage(config, model_name='test', server_url='test:0000', use_shared_memory=True)
     worker = stage._get_inference_worker(ProducerConsumerQueue())
     assert isinstance(worker, TritonInferenceWorker)
 
 
-@pytest.mark.skip(reason="TODO: determine what to do about python impls")
-@pytest.mark.cpu_mode
+@pytest.mark.gpu_mode
 @pytest.mark.parametrize("pipeline_mode", list(PipelineModes))
 @pytest.mark.parametrize("needs_logits", [True, False, None])
 def test_stage_get_inference_worker(config: Config, pipeline_mode: PipelineModes, needs_logits: bool | None):
@@ -132,19 +130,19 @@
 
     config.mode = pipeline_mode
 
-    stage = TritonInferenceStage(config, model_name='test', server_url='test:0000', needs_logits=needs_logits)
+    stage = TritonInferenceStage(config,
+                                 model_name='test',
+                                 server_url='test:0000',
+                                 needs_logits=needs_logits,
+                                 use_shared_memory=True)
 
     worker = stage._get_inference_worker(ProducerConsumerQueue())
     assert isinstance(worker, TritonInferenceWorker)
-<<<<<<< HEAD
     assert worker.needs_logits == expexted_needs_logits
-=======
-    assert worker.needs_logits == expexted_needs_logits
 
 
 @pytest.mark.slow
-@pytest.mark.use_python
-# @pytest.mark.parametrize('num_records', [1000, 2000, 4000])
+@pytest.mark.gpu_mode
 @pytest.mark.parametrize('num_records', [10])
 @mock.patch('tritonclient.grpc.InferenceServerClient')
 def test_triton_stage_pipe(mock_triton_client, config, num_records):
@@ -189,12 +187,15 @@
     pipe_cm.add_stage(DeserializeStage(config))
     pipe_cm.add_stage(PreprocessFILStage(config))
     pipe_cm.add_stage(
-        TritonInferenceStage(config, model_name='abp-nvsmi-xgb', server_url='test:0000', force_convert_inputs=True))
+        TritonInferenceStage(config,
+                             model_name='abp-nvsmi-xgb',
+                             server_url='test:0000',
+                             force_convert_inputs=True,
+                             use_shared_memory=True))
     pipe_cm.add_stage(AddScoresStage(config, prefix="score_"))
     pipe_cm.add_stage(SerializeStage(config))
     comp_stage = pipe_cm.add_stage(CompareDataFrameStage(config, expected_df))
 
     pipe_cm.run()
 
-    assert_results(comp_stage.get_results())
->>>>>>> 1d02332d
+    assert_results(comp_stage.get_results())