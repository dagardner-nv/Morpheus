--- conflicted
+++ resolved
@@ -19,18 +19,12 @@
 
 import mrc
 import mrc.core.operators as ops
-<<<<<<< HEAD
-from mrc.core.node import Broadcast
-
-from morpheus.common import FileTypes
-=======
 import pandas as pd
 import pytest
 from mrc.core.node import Broadcast
 
 import cudf
 
->>>>>>> eec40ad8
 from morpheus.config import Config
 from morpheus.messages import MessageMeta
 from morpheus.pipeline.pipeline import Pipeline
@@ -80,79 +74,8 @@
         return [(filter_higher, in_ports_streams[0][1]), (filter_lower, in_ports_streams[0][1])]
 
 
-<<<<<<< HEAD
-def test_forking_pipeline(config):
-=======
-class CompareDataframeStage(SinglePortStage):
-
-    def __init__(self, c: Config, compare_df: pd.DataFrame):
-        super().__init__(c)
-
-        self._compare_df = compare_df
-        self._results = None
-
-    @property
-    def name(self) -> str:
-        return "compare"
-
-    def accepted_types(self) -> typing.Tuple:
-        """
-        Accepted input types for this stage are returned.
-
-        Returns
-        -------
-        typing.Tuple(`morpheus.pipeline.messages.MultiMessage`, )
-            Accepted input types.
-
-        """
-        return (MessageMeta, )
-
-    def supports_cpp_node(self):
-        return False
-
-    def get_results(self):
-        """
-        Returns the results dictionary. This is the same dictionary that is written to results_file_name
-
-        Returns
-        -------
-        dict
-            Results dictionary
-        """
-        return self._results
-
-    def _do_comparison(self, messages: typing.List[MessageMeta]):
-
-        if (len(messages) == 0):
-            return
-
-        # Get all of the meta data and combine into a single frame
-        all_meta = [x.df for x in messages]
-
-        # Convert to pandas
-        all_meta = [x.to_pandas() if isinstance(x, cudf.DataFrame) else x for x in all_meta]
-
-        combined_df = pd.concat(all_meta)
-
-        self._results = compare_df.compare_df(self._compare_df, combined_df)
-
-    def _build_single(self, builder: mrc.Builder, input_stream: StreamPair) -> StreamPair:
-
-        def do_compare(delayed_messages):
-
-            self._do_comparison(delayed_messages)
-
-            return delayed_messages
-
-        node = builder.make_node(self.unique_name, ops.to_list(), ops.map(do_compare), ops.flatten())
-        builder.make_edge(input_stream[0], node)
-
-        return node, input_stream[1]
-
-
 @pytest.mark.use_pandas
 def test_forking_pipeline(config, filter_probs_df):
->>>>>>> eec40ad8
     input_file = os.path.join(TEST_DIRS.tests_data_dir, "filter_probs.csv")
 
     compare_higher_df = filter_probs_df[filter_probs_df["v2"] >= 0.5]
