--- conflicted
+++ resolved
@@ -308,20 +308,11 @@
     assert mem.get_output('probs').tolist() == [[1.0, 2.0, 3.0]]
 
     # Test for the second branch
-<<<<<<< HEAD
-    inf.mess_count = 1
-    inf.count = 2
-    inf.seq_ids = cp.array([[0], [0]])
-    res = ResponseMemory(count=2, tensors={'probs': cp.array([[0, 0.6, 0.7], [5.6, 4.4, 9.2]])})
-
-    mem = ResponseMemory(1, tensors={'probs': cp.array([[4.5, 6.7, 8.9]])})
-=======
     inf.count = 2
     inf.seq_ids = cp.array([[0], [1]])
-    res = ResponseMemoryProbs(count=2, probs=cp.array([[0, 0.6, 0.7], [5.6, 4.4, 9.2]]))
-
-    mem = ResponseMemoryProbs(2, probs=cp.array([[0.1, 0.5, 0.8], [4.5, 6.7, 8.9]]))
->>>>>>> 9cb5a4d8
+    res = ResponseMemory(count=2, probs=cp.array([[0, 0.6, 0.7], [5.6, 4.4, 9.2]]))
+
+    mem = ResponseMemory(2, probs=cp.array([[0.1, 0.5, 0.8], [4.5, 6.7, 8.9]]))
     mpm = inference_stage.InferenceStage._convert_one_response(mem, inf, res)
     assert mem.get_output('probs').tolist() == [[5.6, 6.7, 9.2]]
 
