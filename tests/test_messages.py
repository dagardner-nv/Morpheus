# SPDX-FileCopyrightText: Copyright (c) 2022-2023, NVIDIA CORPORATION & AFFILIATES. All rights reserved.
# SPDX-License-Identifier: Apache-2.0
#
# Licensed under the Apache License, Version 2.0 (the "License");
# you may not use this file except in compliance with the License.
# You may obtain a copy of the License at
#
# http://www.apache.org/licenses/LICENSE-2.0
#
# Unless required by applicable law or agreed to in writing, software
# distributed under the License is distributed on an "AS IS" BASIS,
# WITHOUT WARRANTIES OR CONDITIONS OF ANY KIND, either express or implied.
# See the License for the specific language governing permissions and
# limitations under the License.

import importlib
import os
from unittest import mock

import cupy as cp
import pytest

import morpheus._lib.messages as _messages
import morpheus.config
from morpheus import messages
<<<<<<< HEAD
from morpheus.messages import tensor_memory
=======
from morpheus.messages.memory import tensor_memory
>>>>>>> 3635018b


@mock.patch('morpheus.messages.multi_response_message.deprecated_message_warning')
def check_message(python_type: type,
                  cpp_type: type,
                  should_be_cpp: bool,
                  no_cpp_class: bool,
                  args: tuple,
                  is_deprecated: bool,
                  mock_deprecated_fn: mock.MagicMock):
    instance = python_type(*args)

    # Check that the C++ type is set in the class
    expected_cpp_class = None if no_cpp_class else cpp_type
    assert python_type._cpp_class is expected_cpp_class

    # Check that the isinstance to Python type works
    assert isinstance(instance, python_type)

    # Check that the instantiated class is the right type
    expected_class = cpp_type if should_be_cpp and cpp_type is not None else python_type
    assert instance.__class__ is expected_class

    if is_deprecated:
        mock_deprecated_fn.assert_called_once()
    else:
        mock_deprecated_fn.assert_not_called()


def check_all_messages(should_be_cpp: bool, no_cpp_class: bool):

    check_message(messages.MessageMeta, _messages.MessageMeta, should_be_cpp, no_cpp_class, (None, ), False)

    # UserMessageMeta doesn't contain a C++ impl, so we should
    # always received the python impl
    check_message(messages.UserMessageMeta, None, should_be_cpp, no_cpp_class, (None, None), False)

    check_message(messages.MultiMessage, _messages.MultiMessage, should_be_cpp, no_cpp_class, (None, 0, 1), False)

<<<<<<< HEAD
    check_message(tensor_memory.TensorMemory, _messages.TensorMemory, should_be_cpp, no_cpp_class, (1, ), False)
    check_message(messages.InferenceMemory, _messages.InferenceMemory, should_be_cpp, no_cpp_class, (1, ), False)
=======
    check_message(tensor_memory.TensorMemory, _messages.TensorMemory, should_be_cpp, no_cpp_class, (1, ))
    check_message(messages.InferenceMemory, _messages.InferenceMemory, should_be_cpp, no_cpp_class, (1, ))
>>>>>>> 3635018b

    cp_array = cp.zeros((1, 2))

    check_message(messages.InferenceMemoryNLP,
                  _messages.InferenceMemoryNLP,
                  should_be_cpp,
                  no_cpp_class, (1, cp_array, cp_array, cp_array),
                  False)

    check_message(messages.InferenceMemoryFIL,
                  _messages.InferenceMemoryFIL,
                  should_be_cpp,
                  no_cpp_class, (1, cp_array, cp_array),
                  False)

    # No C++ impl, should always get the Python class
    check_message(messages.InferenceMemoryAE, None, should_be_cpp, no_cpp_class, (1, cp_array, cp_array), False)

    check_message(messages.MultiTensorMessage,
                  _messages.MultiTensorMessage,
                  should_be_cpp,
                  no_cpp_class, (None, 0, 1, None, 0, 1))

    check_message(messages.MultiInferenceMessage,
                  _messages.MultiInferenceMessage,
                  should_be_cpp,
                  no_cpp_class, (None, 0, 1, None, 0, 1),
                  False)

    check_message(messages.MultiInferenceNLPMessage,
                  _messages.MultiInferenceNLPMessage,
                  should_be_cpp,
                  no_cpp_class, (None, 0, 1, None, 0, 1),
                  False)

    check_message(messages.MultiInferenceFILMessage,
                  _messages.MultiInferenceFILMessage,
                  should_be_cpp,
                  no_cpp_class, (None, 0, 1, None, 0, 1),
                  False)

<<<<<<< HEAD
    check_message(messages.ResponseMemory, _messages.ResponseMemory, should_be_cpp, no_cpp_class, (1, ), False)
=======
    check_message(messages.ResponseMemory, _messages.ResponseMemory, should_be_cpp, no_cpp_class, (1, ))
>>>>>>> 3635018b

    check_message(messages.ResponseMemoryProbs,
                  _messages.ResponseMemoryProbs,
                  should_be_cpp,
                  no_cpp_class, (1, cp_array),
                  True)

    # No C++ impl
    check_message(messages.ResponseMemoryAE, None, should_be_cpp, no_cpp_class, (1, cp_array), False)

    check_message(messages.MultiResponseMessage,
                  _messages.MultiResponseMessage,
                  should_be_cpp,
                  no_cpp_class, (None, 0, 1, None, 0, 1),
                  False)

    check_message(messages.MultiResponseProbsMessage,
                  _messages.MultiResponseProbsMessage,
                  should_be_cpp,
                  no_cpp_class, (None, 0, 1, None, 0, 1),
                  True)

    # No C++ impl
    check_message(messages.MultiResponseAEMessage,
                  None,
                  should_be_cpp,
                  no_cpp_class, (None, 0, 1, None, 0, 1, ''),
                  False)


def test_constructor_cpp(config):
    check_all_messages(morpheus.config.CppConfig.get_should_use_cpp(), False)


@pytest.mark.reload_modules(morpheus.config)
@pytest.mark.usefixtures("reload_modules", "restore_environ")
def test_constructor_env(config):
    # Set the NO_CPP flag which should disable C++ regardless
    os.environ['MORPHEUS_NO_CPP'] = '1'

    # Reload the CppConfig class just in case
    importlib.reload(morpheus.config)

    # Check all messages. Should be False regardless due to the environment variable
    check_all_messages(False, False)<|MERGE_RESOLUTION|>--- conflicted
+++ resolved
@@ -23,11 +23,7 @@
 import morpheus._lib.messages as _messages
 import morpheus.config
 from morpheus import messages
-<<<<<<< HEAD
-from morpheus.messages import tensor_memory
-=======
 from morpheus.messages.memory import tensor_memory
->>>>>>> 3635018b
 
 
 @mock.patch('morpheus.messages.multi_response_message.deprecated_message_warning')
@@ -67,13 +63,8 @@
 
     check_message(messages.MultiMessage, _messages.MultiMessage, should_be_cpp, no_cpp_class, (None, 0, 1), False)
 
-<<<<<<< HEAD
     check_message(tensor_memory.TensorMemory, _messages.TensorMemory, should_be_cpp, no_cpp_class, (1, ), False)
     check_message(messages.InferenceMemory, _messages.InferenceMemory, should_be_cpp, no_cpp_class, (1, ), False)
-=======
-    check_message(tensor_memory.TensorMemory, _messages.TensorMemory, should_be_cpp, no_cpp_class, (1, ))
-    check_message(messages.InferenceMemory, _messages.InferenceMemory, should_be_cpp, no_cpp_class, (1, ))
->>>>>>> 3635018b
 
     cp_array = cp.zeros((1, 2))
 
@@ -115,11 +106,7 @@
                   no_cpp_class, (None, 0, 1, None, 0, 1),
                   False)
 
-<<<<<<< HEAD
     check_message(messages.ResponseMemory, _messages.ResponseMemory, should_be_cpp, no_cpp_class, (1, ), False)
-=======
-    check_message(messages.ResponseMemory, _messages.ResponseMemory, should_be_cpp, no_cpp_class, (1, ))
->>>>>>> 3635018b
 
     check_message(messages.ResponseMemoryProbs,
                   _messages.ResponseMemoryProbs,
