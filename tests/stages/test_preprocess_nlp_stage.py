--- conflicted
+++ resolved
@@ -20,11 +20,6 @@
 
 from morpheus.config import Config
 from morpheus.messages import ControlMessage
-<<<<<<< HEAD
-from morpheus.messages import MultiMessage
-=======
-from morpheus.messages import MessageMeta
->>>>>>> 1d02332d
 from morpheus.stages.preprocess.preprocess_nlp_stage import PreprocessNLPStage
 
 
@@ -62,37 +57,4 @@
     assert stage._add_special_tokens is False
 
     accepted_union = typing.Union[stage.accepted_types()]
-<<<<<<< HEAD
-    assert typing_utils.issubtype(MultiMessage, accepted_union)
-    assert typing_utils.issubtype(ControlMessage, accepted_union)
-=======
-    assert typing_utils.issubtype(ControlMessage, accepted_union)
-
-
-@patch("morpheus.stages.preprocess.preprocess_nlp_stage.tokenize_text_series")
-def test_process_control_message(mock_tokenize_text_series, config: Config):
-    mock_tokenized = Mock()
-    mock_tokenized.input_ids = cp.array([[1, 2], [1, 2]])
-    mock_tokenized.input_mask = cp.array([[3, 4], [3, 4]])
-    mock_tokenized.segment_ids = cp.array([[0, 0], [1, 1]])
-    mock_tokenize_text_series.return_value = mock_tokenized
-
-    stage = PreprocessNLPStage(config)
-    input_cm = ControlMessage()
-    df = cudf.DataFrame({"data": ["a", "b", "c"]})
-    meta = MessageMeta(df)
-    input_cm.payload(meta)
-
-    output_cm = stage.pre_process_batch(input_cm,
-                                        stage._vocab_hash_file,
-                                        stage._do_lower_case,
-                                        stage._seq_length,
-                                        stage._stride,
-                                        stage._truncation,
-                                        stage._add_special_tokens,
-                                        stage._column)
-    assert output_cm.get_metadata("inference_memory_params") == {"inference_type": "nlp"}
-    assert cp.array_equal(output_cm.tensors().get_tensor("input_ids"), mock_tokenized.input_ids)
-    assert cp.array_equal(output_cm.tensors().get_tensor("input_mask"), mock_tokenized.input_mask)
-    assert cp.array_equal(output_cm.tensors().get_tensor("seq_ids"), mock_tokenized.segment_ids)
->>>>>>> 1d02332d
+    assert typing_utils.issubtype(ControlMessage, accepted_union)