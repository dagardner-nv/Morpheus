#!/usr/bin/env python
# SPDX-FileCopyrightText: Copyright (c) 2022-2023 NVIDIA CORPORATION & AFFILIATES. All rights reserved.
# SPDX-License-Identifier: Apache-2.0
#
# Licensed under the Apache License, Version 2.0 (the "License");
# you may not use this file except in compliance with the License.
# You may obtain a copy of the License at
#
# http://www.apache.org/licenses/LICENSE-2.0
#
# Unless required by applicable law or agreed to in writing, software
# distributed under the License is distributed on an "AS IS" BASIS,
# WITHOUT WARRANTIES OR CONDITIONS OF ANY KIND, either express or implied.
# See the License for the specific language governing permissions and
# limitations under the License.

<<<<<<< HEAD
=======
import io
>>>>>>> e103a588
import json
import os
from datetime import datetime
from functools import partial

import numpy as np
import pandas as pd
import pytest

from morpheus.utils.nvt import dataframe_input_schema_to_nvt_workflow

from morpheus.utils.column_info import ColumnInfo
from morpheus.utils.column_info import CustomColumn
from morpheus.utils.column_info import DataFrameInputSchema
from morpheus.utils.column_info import DateTimeColumn
from morpheus.utils.column_info import RenameColumn
from morpheus.utils.column_info import StringCatColumn
from morpheus.utils.column_info import StringJoinColumn
from morpheus.utils.column_info import process_dataframe
from utils import TEST_DIRS


@pytest.mark.use_python
def test_dataframe_input_schema_with_json_cols():
    src_file = os.path.join(TEST_DIRS.tests_data_dir, "azure_ad_logs.json")

    input_df = pd.read_json(src_file)

    raw_data_columns = [
        'time',
        'resourceId',
        'operationName',
        'operationVersion',
        'category',
        'tenantId',
        'resultType',
        'resultSignature',
        'resultDescription',
        'durationMs',
        'callerIpAddress',
        'correlationId',
        'identity',
        'Level',
        'location',
        'properties'
    ]

    assert len(input_df.columns) == 16
    assert list(input_df.columns) == raw_data_columns
    print("")

    column_info = [
        DateTimeColumn(name="timestamp", dtype='datetime64[ns]', input_name="time"),
        RenameColumn(name="userId", dtype='str', input_name="properties.userPrincipalName"),
        RenameColumn(name="appDisplayName", dtype='str', input_name="properties.appDisplayName"),
        ColumnInfo(name="category", dtype='str'),
        RenameColumn(name="clientAppUsed", dtype='str', input_name="properties.clientAppUsed"),
        RenameColumn(name="deviceDetailbrowser", dtype='str', input_name="properties.deviceDetail.browser"),
        RenameColumn(name="deviceDetaildisplayName", dtype='str', input_name="properties.deviceDetail.displayName"),
        RenameColumn(name="deviceDetailoperatingSystem",
                     dtype='str',
                     input_name="properties.deviceDetail.operatingSystem"),
        StringCatColumn(name="location",
                        dtype='str',
                        input_columns=[
                            "properties.location.city",
                            "properties.location.countryOrRegion",
                        ],
                        sep=", "),
        RenameColumn(name="statusfailureReason", dtype='str', input_name="properties.status.failureReason"),
    ]

    schema = DataFrameInputSchema(json_columns=["properties"], column_info=column_info)
    nvt_workflow = dataframe_input_schema_to_nvt_workflow(schema)

    # Required until Merlin natively supports JSON columns: https://github.com/NVIDIA-Merlin/NVTabular/issues/1808
    input_df["properties"] = input_df["properties"].apply(
        lambda row: json.dumps(row))

    df_processed_schema = process_dataframe(input_df, schema)
    processed_df_cols = df_processed_schema.columns

    assert len(input_df) == len(df_processed_schema)
    assert len(processed_df_cols) == len(column_info)
    assert "timestamp" in processed_df_cols
    assert "userId" in processed_df_cols
    assert "time" not in processed_df_cols
    assert "properties.userPrincipalName" not in processed_df_cols

    # Test that we get the same answer when the dataframe is processed via workflow
    df_processed_workflow = process_dataframe(input_df, nvt_workflow)

    assert df_processed_schema.equals(df_processed_workflow)


@pytest.mark.use_python
def test_dataframe_input_schema_without_json_cols():
    src_file = os.path.join(TEST_DIRS.tests_data_dir, "azure_ad_logs.json")

    input_df = pd.read_json(src_file)

    assert len(input_df.columns) == 16

    column_info = [
        DateTimeColumn(name="timestamp", dtype='datetime64[ns]', input_name="time"),
        ColumnInfo(name="category", dtype='str'),
    ]

    schema = DataFrameInputSchema(column_info=column_info)

    # Required until Merlin natively supports JSON columns: https://github.com/NVIDIA-Merlin/NVTabular/issues/1808
    input_df["properties"] = input_df["properties"].apply(
        lambda row: json.dumps(
            row))

    df_processed = process_dataframe(input_df, schema)
    processed_df_cols = df_processed.columns

    assert len(input_df) == len(df_processed)
    assert len(processed_df_cols) == len(column_info)
    assert "timestamp" in processed_df_cols
    assert "time" not in processed_df_cols

    column_info2 = [
        DateTimeColumn(name="timestamp", dtype='datetime64[ns]', input_name="time"),
        RenameColumn(name="userId", dtype='str', input_name="properties.userPrincipalName"),
        RenameColumn(name="appDisplayName", dtype='str', input_name="properties.appDisplayName"),
        ColumnInfo(name="category", dtype='str'),
        RenameColumn(name="clientAppUsed", dtype='str', input_name="properties.clientAppUsed"),
        RenameColumn(name="deviceDetailbrowser", dtype='str', input_name="properties.deviceDetail.browser"),
        RenameColumn(name="deviceDetaildisplayName", dtype='str', input_name="properties.deviceDetail.displayName"),
        RenameColumn(name="deviceDetailoperatingSystem",
                     dtype='str',
                     input_name="properties.deviceDetail.operatingSystem"),
        StringCatColumn(name="location",
                        dtype='str',
                        input_columns=[
                            "properties.location.city",
                            "properties.location.countryOrRegion",
                        ],
                        sep=", "),
        RenameColumn(name="statusfailureReason", dtype='str', input_name="properties.status.failureReason"),
    ]

    schema2 = DataFrameInputSchema(column_info=column_info2)

    # When trying to concat columns that don't exist in the dataframe, an exception is raised.
    with pytest.raises(Exception):
        process_dataframe(input_df, schema2)


@pytest.mark.use_python
def test_string_cat_column():
    cities = pd.Series([
        "New York",
        "Dallas",
        "Austin",
    ])

    countries = pd.Series([
        "USA",
        "USA",
        "USA",
    ])

    states = pd.Series([
        "New York",
        "Texas",
        "Texas",
    ])

    zipcodes = pd.Series([10001, 75001, 73301])

    df = pd.DataFrame({"city": cities, "country": countries, "state": states, "zipcode": zipcodes})

    string_cat_col = StringCatColumn(name="location", dtype='str', input_columns=[
        "city",
        "country",
    ], sep=", ")

    actual = string_cat_col._process_column(df)

    expected = pd.Series(["New York, USA", "Dallas, USA", "Austin, USA"])

    assert actual.equals(expected)

    string_cat_col_with_int = StringCatColumn(name="location", dtype='str', input_columns=[
        "city",
        "zipcode",
    ], sep=", ")

    with pytest.raises(Exception):
        string_cat_col_with_int._process_column(df)


@pytest.mark.use_python
def test_string_join_column():
    cities = pd.Series([
        "Boston",
        "Dallas",
        "Austin",
    ])

    df = pd.DataFrame({"city": cities})

    string_join_col = StringJoinColumn(name="city_new", dtype='str', input_name="city", sep="-")

    actual = string_join_col._process_column(df)

    expected = pd.Series(["B-o-s-t-o-n", "D-a-l-l-a-s", "A-u-s-t-i-n"])

    assert actual.equals(expected)


@pytest.mark.use_python
def test_column_info():
    cities = pd.Series([
        "Boston",
        "Dallas",
        "Austin",
    ])

    df = pd.DataFrame({"city": cities})

    string_join_col = ColumnInfo(name="city", dtype='str')

    actual = string_join_col._process_column(df)

    assert actual.equals(cities)
    assert string_join_col.name == "city"


@pytest.mark.use_python
def test_date_column():
    time_series = pd.Series([
        "2022-08-29T21:21:41.645157Z",
        "2022-08-29T21:23:19.500982Z",
        "2022-08-29T21:40:16.765798Z",
        "2022-08-29T22:23:15.895201Z",
        "2022-08-29T22:05:45.076460Z"
    ])

    df = pd.DataFrame({"time": time_series})

    datetime_col = DateTimeColumn(name="timestamp", dtype=datetime, input_name="time")

    datetime_series = datetime_col._process_column(df)

    assert datetime_series.dtype == 'datetime64[ns, UTC]'


@pytest.mark.use_python
def test_rename_column():
    time_series = pd.Series([
        "2022-08-29T21:21:41.645157Z",
        "2022-08-29T21:23:19.500982Z",
        "2022-08-29T21:40:16.765798Z",
        "2022-08-29T22:23:15.895201Z",
        "2022-08-29T22:05:45.076460Z"
    ])

    df = pd.DataFrame({"time": time_series})

    rename_col = RenameColumn(name="timestamp", dtype='str', input_name="time")

    actutal = rename_col._process_column(df)

    assert actutal.equals(time_series)


def convert_to_upper(df, column_name: str):
    return df[column_name].str.upper()


@pytest.mark.use_python
def test_custom_column():
    cities = pd.Series([
        "New York",
        "Dallas",
        "Austin",
    ])

    df = pd.DataFrame({"city": cities})

    custom_col = CustomColumn(name="city_upper",
                              dtype='str',
                              process_column_fn=partial(convert_to_upper, column_name="city"))

    actutal = custom_col._process_column(df)

    expected = pd.Series(["NEW YORK", "DALLAS", "AUSTIN"])

    assert actutal.equals(expected)


@pytest.mark.use_python
def test_type_cast():
    """
    Test reproduces issue reported in #922
    """

    data = [{
        "username": "tom", "timestamp": 1666741856, "FeatureA": "81"
    }, {
        "username": "jerry", "timestamp": 1666741856, "FeatureA": "1"
    }]

    data_s = "\n".join(json.dumps(d) for d in data)
    df = pd.read_json(io.StringIO(data_s), lines=True)

    cols = [ColumnInfo(name='FeatureA', dtype=str), RenameColumn(name='FeatureB', dtype=str, input_name='FeatureA')]
    for col in cols:
        actutal = col._process_column(df)
        expected = pd.Series(["81", "1"])

        assert actutal.dtype == np.dtype('O')
        assert actutal.equals(expected)<|MERGE_RESOLUTION|>--- conflicted
+++ resolved
@@ -14,10 +14,7 @@
 # See the License for the specific language governing permissions and
 # limitations under the License.
 
-<<<<<<< HEAD
-=======
 import io
->>>>>>> e103a588
 import json
 import os
 from datetime import datetime
@@ -42,6 +39,7 @@
 
 @pytest.mark.use_python
 def test_dataframe_input_schema_with_json_cols():
+
     src_file = os.path.join(TEST_DIRS.tests_data_dir, "azure_ad_logs.json")
 
     input_df = pd.read_json(src_file)
@@ -67,7 +65,6 @@
 
     assert len(input_df.columns) == 16
     assert list(input_df.columns) == raw_data_columns
-    print("")
 
     column_info = [
         DateTimeColumn(name="timestamp", dtype='datetime64[ns]', input_name="time"),
